--- conflicted
+++ resolved
@@ -54,11 +54,7 @@
     "TEST_BIGDATA=https://bytesalad.stsci.edu/artifactory",
     "CRDS_CONTEXT=roman_0004.pmap",
     "CRDS_SERVER_URL=https://roman-crds-test.stsci.edu",
-<<<<<<< HEAD
-    "CRDS_PATH=${env.WORKSPACE}/roman-crds-test-cache",
-=======
     'CRDS_PATH=${WORKSPACE}/roman-crds-test-cache',
->>>>>>> c98bfa12
 ]
 if (env.ENV_VARS) {
     env_vars.addAll(MultiLineToArray(env.ENV_VARS))
