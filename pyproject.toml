--- conflicted
+++ resolved
@@ -33,13 +33,8 @@
     'tweakwcs >=0.8.0',
     'spherical-geometry >= 1.2.22',
     'stsci.imagestats >= 1.6.3',
-<<<<<<< HEAD
-    'drizzle >= 1.14.3',
-    'webbpsf == 1.1.1',
-=======
     'drizzle >= 1.13.7',
     'webbpsf == 1.2.1',
->>>>>>> 48543b42
 ]
 dynamic = ['version']
 
