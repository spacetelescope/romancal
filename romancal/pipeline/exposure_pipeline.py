#!/usr/bin/env python
import logging
from os.path import basename

import numpy as np
from roman_datamodels import datamodels as rdm
from roman_datamodels.dqflags import group

import romancal.datamodels.filetype as filetype

# step imports
from romancal.assign_wcs import AssignWcsStep
from romancal.associations.asn_from_list import asn_from_list
from romancal.dark_current import DarkCurrentStep
from romancal.datamodels import ModelContainer
from romancal.dq_init import dq_init_step
from romancal.flatfield import FlatFieldStep
from romancal.lib.basic_utils import is_fully_saturated
from romancal.linearity import LinearityStep
from romancal.photom import PhotomStep
from romancal.ramp_fitting import ramp_fit_step
from romancal.refpix import RefPixStep
from romancal.saturation import SaturationStep
from romancal.source_catalog import SourceCatalogStep
from romancal.tweakreg import TweakRegStep

from ..stpipe import RomanPipeline

__all__ = ["ExposurePipeline"]

# Define logging
log = logging.getLogger()
log.setLevel(logging.DEBUG)


class ExposurePipeline(RomanPipeline):
    """
    ExposurePipeline: Apply all calibration steps to raw Roman WFI
    ramps to produce a 2-D slope product. Included steps are:
    dq_init, saturation, linearity, dark current, jump detection, ramp_fit,
    assign_wcs, flatfield (only applied to WFI imaging data), photom,
    and source_detection.
    """

    class_alias = "roman_elp"

    spec = """
        save_calibrated_ramp = boolean(default=False)
        save_results = boolean(default=False)
    """

    # Define aliases to steps
    step_defs = {
        "dq_init": dq_init_step.DQInitStep,
        "saturation": SaturationStep,
        "refpix": RefPixStep,
        "linearity": LinearityStep,
        "dark_current": DarkCurrentStep,
        "rampfit": ramp_fit_step.RampFitStep,
        "assign_wcs": AssignWcsStep,
        "flatfield": FlatFieldStep,
        "photom": PhotomStep,
        "source_catalog": SourceCatalogStep,
        "tweakreg": TweakRegStep,
    }

    # start the actual processing
    def process(self, input):
        """Process the Roman WFI data"""

        # make sure source_catalog returns the updated datamodel
        self.source_catalog.return_updated_model = True

        log.info("Starting Roman exposure calibration pipeline ...")
        if isinstance(input, str):
            input_filename = basename(input)
        else:
            input_filename = None

        # determine the input type
        file_type = filetype.check(input)
        if file_type == "asn":
            asn = ModelContainer.read_asn(input)
        elif file_type == "asdf":
            try:
                # set the product name based on the input filename
                asn = asn_from_list([input], product_name=input_filename.split(".")[0])
                file_type = "asn"
            except TypeError:
                log.debug("Error opening file:")
                return

        # Build a list of observations to process
        expos_file = []
        n_members = 0
        # extract the members from the asn to run the files through the steps
        results = ModelContainer()
        tweakreg_input = ModelContainer()
        if file_type == "asn":
            for product in asn["products"]:
                n_members = len(product["members"])
                for member in product["members"]:
                    expos_file.append(member["expname"])

            # results = ModelContainer()
            # tweakreg_input = ModelContainer()
            for in_file in expos_file:
                if isinstance(in_file, str):
                    input_filename = basename(in_file)
                    log.info(f"Input file name: {input_filename}")
                else:
                    input_filename = None
        elif file_type == "DataModel":
            in_file = input

        # check to see if in_file is defined, if not assume we have a datamodel
        if in_file is not None:
            # Open the file
            input = rdm.open(in_file)
            log.info(f"Processing a WFI exposure {in_file}")

        self.dq_init.suffix = "dq_init"
        result = self.dq_init(input)
        if input_filename:
            result.meta.filename = input_filename
        result = self.saturation(result)

        # Test for fully saturated data
        if is_fully_saturated(result):
            # Return fully saturated image file (stopping pipeline)
            log.info("All pixels are saturated. Returning a zeroed-out image.")

            #    if is_fully_saturated(result):
            # Set all subsequent steps to skipped
            for step_str in [
                "assign_wcs",
                "flat_field",
                "photom",
<<<<<<< HEAD
                "source_catalog",
=======
                "source_detection",
>>>>>>> 5f658326
                "dark",
                "refpix",
                "linearity",
                "ramp_fit",
                "jump",
                "tweakreg",
            ]:
                result.meta.cal_step[step_str] = "SKIPPED"

            # Set suffix for proper output naming
            self.suffix = "cal"
            results.append(result)
            return results

        result = self.refpix(result)
        result = self.linearity(result)
        result = self.dark_current(result)
        result = self.rampfit(result)
        result = self.assign_wcs(result)

        if result.meta.exposure.type == "WFI_IMAGE":
            result = self.flatfield(result)
            result = self.photom(result)
<<<<<<< HEAD
            result = self.source_catalog(result)
=======
            result = self.source_detection(result)
>>>>>>> 5f658326
            tweakreg_input.append(result)
            log.info(
                f"Number of models to tweakreg:   {len(tweakreg_input._models), n_members}"
            )
        else:
            log.info("Flat Field step is being SKIPPED")
            log.info("Photom step is being SKIPPED")
            log.info("Source Detection step is being SKIPPED")
            log.info("Tweakreg step is being SKIPPED")
            result.meta.cal_step.flat_field = "SKIPPED"
            result.meta.cal_step.photom = "SKIPPED"
            result.meta.cal_step.source_detection = "SKIPPED"
            result.meta.cal_step.tweakreg = "SKIPPED"
            self.suffix = "cal"

        self.setup_output(result)

        self.output_use_model = True
        results.append(result)

        # Now that all the exposures are collated, run tweakreg
        # Note: this does not cover the case where the asn mixes imaging and spectral
        #          observations. This should not occur on-prem
        result = self.tweakreg(results)

        log.info("Roman exposure calibration pipeline ending...")

        return results

    def setup_output(self, input):
        """Determine the proper file name suffix to use later"""
        self.suffix = "cal"

    def create_fully_saturated_zeroed_image(self, input_model):
        """
        Create zeroed-out image file
        """
        # The set order is: data, dq, var_poisson, var_rnoise, err
        fully_saturated_model = ramp_fit_step.create_image_model(
            input_model,
            (
                np.zeros(input_model.data.shape[1:], dtype=input_model.data.dtype),
                input_model.pixeldq | input_model.groupdq[0] | group.SATURATED,
                np.zeros(input_model.err.shape[1:], dtype=input_model.err.dtype),
                np.zeros(input_model.err.shape[1:], dtype=input_model.err.dtype),
                np.zeros(input_model.err.shape[1:], dtype=input_model.err.dtype),
            ),
        )

        # Set all subsequent steps to skipped
        for step_str in [
            "linearity",
            "dark",
            "ramp_fit",
            "assign_wcs",
            "flat_field",
            "photom",
            "source_catalog",
            "tweakreg",
        ]:
            fully_saturated_model.meta.cal_step[step_str] = "SKIPPED"

        # Set suffix for proper output naming
        self.suffix = "cal"

        # Return zeroed-out image file
        return fully_saturated_model<|MERGE_RESOLUTION|>--- conflicted
+++ resolved
@@ -21,7 +21,7 @@
 from romancal.ramp_fitting import ramp_fit_step
 from romancal.refpix import RefPixStep
 from romancal.saturation import SaturationStep
-from romancal.source_catalog import SourceCatalogStep
+from romancal.source_detection import SourceDetectionStep
 from romancal.tweakreg import TweakRegStep
 
 from ..stpipe import RomanPipeline
@@ -60,7 +60,7 @@
         "assign_wcs": AssignWcsStep,
         "flatfield": FlatFieldStep,
         "photom": PhotomStep,
-        "source_catalog": SourceCatalogStep,
+        "source_detection": SourceDetectionStep,
         "tweakreg": TweakRegStep,
     }
 
@@ -136,11 +136,7 @@
                 "assign_wcs",
                 "flat_field",
                 "photom",
-<<<<<<< HEAD
                 "source_catalog",
-=======
-                "source_detection",
->>>>>>> 5f658326
                 "dark",
                 "refpix",
                 "linearity",
@@ -164,11 +160,7 @@
         if result.meta.exposure.type == "WFI_IMAGE":
             result = self.flatfield(result)
             result = self.photom(result)
-<<<<<<< HEAD
             result = self.source_catalog(result)
-=======
-            result = self.source_detection(result)
->>>>>>> 5f658326
             tweakreg_input.append(result)
             log.info(
                 f"Number of models to tweakreg:   {len(tweakreg_input._models), n_members}"
@@ -226,7 +218,7 @@
             "assign_wcs",
             "flat_field",
             "photom",
-            "source_catalog",
+            "source_detection",
             "tweakreg",
         ]:
             fully_saturated_model.meta.cal_step[step_str] = "SKIPPED"
