import logging
import warnings

log = logging.getLogger(__name__)
log.setLevel(logging.DEBUG)


def photom_io(input_model, photom_metadata):
    """
    Combine photometric scalar conversion factors and add to the science metadata.

    Parameters
    ----------
    input_model : Roman level 2 image datamodel
        Input Roman datamodel

    photom_metadata : dict
        Set of matched photom meta data keys

    Returns
    -------

    """
    # Get the scalar conversion factor.
    conversion = photom_metadata["photmjsr"]  # unit is MJy / sr

    # Store the conversion factor in the meta data
    log.info(f"photmjsr value: {conversion:.6g}")
<<<<<<< HEAD
    input_model.meta.photometry.conversion_megajanskys = conversion
=======
    input_model.meta.photometry.conversion_megajanskys = conversion.value
>>>>>>> f538ba07

    # Get the scalar conversion uncertainty factor
    uncertainty_conv = photom_metadata["uncertainty"]

    # Store the uncertainty conversion factor in the meta data
    log.info(f"uncertainty value: {uncertainty_conv:.6g}")
<<<<<<< HEAD
    input_model.meta.photometry.conversion_megajanskys_uncertainty = uncertainty_conv
=======
    input_model.meta.photometry.conversion_megajanskys_uncertainty = (
        uncertainty_conv.value
    )
>>>>>>> f538ba07

    # Return updated input model
    return input_model


def save_area_info(input_model, photom_parameters):
    """
    Read the pixel area value in the photom parameters, then convert and
    copy them to the metadata of the input datamodel.

    Parameters
    ----------
    input_model : Roman level 2 image datamodel
        Input Roman datamodel

    photom_parameters : dict
        Photom parameter object
    """

    # Load the average pixel area values from the photom reference file header
<<<<<<< HEAD
    area_ster = photom_parameters["pixelareasr"]

    # Copy the pixel area values to the input model
    log.debug(f"pixelarea_steradians = {area_ster}")
    input_model.meta.photometry.pixelarea_steradians = area_ster
=======
    area_ster = photom_parameters["pixelareasr"].value

    # Copy the pixel area values to the input model
    input_model.meta.photometry.pixel_area = area_ster
>>>>>>> f538ba07

    # Return updated input model
    return input_model


def apply_photom(input_model, photom):
    """
    Retrieve the conversion factor from the photom reference datamodel
    that is appropriate to the instrument mode. The scalar factor is written
    to the photmjsr and uncertainty keywords in the model.

    For WFI, matching is based on optical_element.

    Parameters
    ----------
    input_model : Roman level 2 image datamodel
        Input Roman datamodel

    photom : Roman Photom reference datamodel
        Photom Roman datamodel

    Returns
    -------
    output_model : Roman level 2 image datamodel
        Output Roman datamodel with the flux calibration keywords updated
    """
    # Obtain photom parameters for the selected optical element
    try:
        photom_parameters = photom.phot_table[
            input_model.meta.instrument.optical_element.upper()
        ]
    except KeyError:
        warnings.warn(
            "No matching photom parameters for"
            f" {input_model.meta.instrument.optical_element}",
            stacklevel=2,
        )
        return input_model

    # Copy pixel area information to output datamodel
    output_model = save_area_info(input_model, photom_parameters)

    # Copy conversions to output model
    output_model = photom_io(output_model, photom_parameters)

    # Return updated output model
    return output_model<|MERGE_RESOLUTION|>--- conflicted
+++ resolved
@@ -26,24 +26,14 @@
 
     # Store the conversion factor in the meta data
     log.info(f"photmjsr value: {conversion:.6g}")
-<<<<<<< HEAD
     input_model.meta.photometry.conversion_megajanskys = conversion
-=======
-    input_model.meta.photometry.conversion_megajanskys = conversion.value
->>>>>>> f538ba07
 
     # Get the scalar conversion uncertainty factor
     uncertainty_conv = photom_metadata["uncertainty"]
 
     # Store the uncertainty conversion factor in the meta data
     log.info(f"uncertainty value: {uncertainty_conv:.6g}")
-<<<<<<< HEAD
     input_model.meta.photometry.conversion_megajanskys_uncertainty = uncertainty_conv
-=======
-    input_model.meta.photometry.conversion_megajanskys_uncertainty = (
-        uncertainty_conv.value
-    )
->>>>>>> f538ba07
 
     # Return updated input model
     return input_model
@@ -64,18 +54,11 @@
     """
 
     # Load the average pixel area values from the photom reference file header
-<<<<<<< HEAD
     area_ster = photom_parameters["pixelareasr"]
 
     # Copy the pixel area values to the input model
     log.debug(f"pixelarea_steradians = {area_ster}")
     input_model.meta.photometry.pixelarea_steradians = area_ster
-=======
-    area_ster = photom_parameters["pixelareasr"].value
-
-    # Copy the pixel area values to the input model
-    input_model.meta.photometry.pixel_area = area_ster
->>>>>>> f538ba07
 
     # Return updated input model
     return input_model
