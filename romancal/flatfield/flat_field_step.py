--- conflicted
+++ resolved
@@ -26,7 +26,7 @@
         except CrdsLookupError:
             reference_file_name = None
 
-<<<<<<< HEAD
+
         # Check for a valid reference file
         if reffile == 'N/A':
             self.log.warning('No Flat reference file found')
@@ -36,11 +36,6 @@
         if reffile is not None:
             reference_file_models['flat'] = rdm.open(reffile)
             self.log.debug(f'Using FLAT ref file: {reffile}')
-=======
-        if reference_file_name is not None:
-            reference_file_model = rdm.open(reference_file_name)
-            self.log.debug(f'Using FLAT ref file: {reference_file_name}')
->>>>>>> 93688c65
         else:
             reference_file_model = None
             self.log.debug('Using FLAT ref file')
