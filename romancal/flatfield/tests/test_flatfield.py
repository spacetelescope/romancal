--- conflicted
+++ resolved
@@ -3,15 +3,14 @@
 import pytest
 import numpy as np
 from astropy import units as u
-
+from astropy.time import Time
 
 from roman_datamodels import stnode
 from roman_datamodels.datamodels import ImageModel, FlatRefModel
 from roman_datamodels.testing import utils as testutil
 from roman_datamodels import units as ru
 from romancal.flatfield import FlatFieldStep
-from astropy.time import Time
-from astropy import units as u
+
 
 @pytest.mark.parametrize(
     "instrument, exptype",
@@ -34,7 +33,6 @@
     wfi_image.meta.instrument.detector = 'WFI01'
     wfi_image.meta.instrument.optical_element = 'F158'
     wfi_image.meta.exposure.type = exptype
-<<<<<<< HEAD
     wfi_image.data = u.Quantity(np.ones(shape, dtype=np.float32),
                                 ru.electron / u.s, dtype=np.float32)
     wfi_image.dq = np.zeros(shape, dtype=np.uint32)
@@ -46,14 +44,7 @@
                                       ru.electron**2 / u.s**2, dtype=np.float32)
     wfi_image.var_flat = u.Quantity(np.zeros(shape, dtype=np.float32),
                                     ru.electron**2 / u.s**2, dtype=np.float32)
-=======
-    wfi_image.data = u.Quantity(np.ones(shape, dtype=np.float32), wfi_image.data.unit, wfi_image.data.dtype)
-    wfi_image.dq = np.zeros(shape, dtype=np.uint32)
-    wfi_image.err = u.Quantity(np.zeros(shape, dtype=np.float32), wfi_image.err.unit, wfi_image.err.dtype)
-    wfi_image.var_poisson = u.Quantity(np.zeros(shape, dtype=np.float32), wfi_image.var_poisson.unit, wfi_image.var_poisson.dtype)
-    wfi_image.var_rnoise = u.Quantity(np.zeros(shape, dtype=np.float32), wfi_image.var_rnoise.unit, wfi_image.var_rnoise.dtype)
-    wfi_image.var_flat = u.Quantity(np.zeros(shape, dtype=np.float32), wfi_image.var_flat.unit, wfi_image.var_flat.dtype)
->>>>>>> 64d2709a
+
     wfi_image_model = ImageModel(wfi_image)
     flatref = stnode.FlatRef()
     meta = {}
