--- conflicted
+++ resolved
@@ -51,19 +51,6 @@
     step.log.info(
         f"""DMS343 MSG: ResampleStep created new attribute data quality information? :\
             {
-<<<<<<< HEAD
-                all(
-                    hasattr(resample_out, x) for x in [
-                        "data",
-                        "err",
-                        "var_poisson",
-                        "var_rnoise",
-                        "var_flat",
-                        "var_sky",
-                    ]
-                )
-            }"""
-=======
             all(
                 hasattr(resample_out, x)
                 for x in [
@@ -72,10 +59,10 @@
                     "var_poisson",
                     "var_rnoise",
                     "var_flat",
+                    "var_sky",
                 ]
             )
         }"""
->>>>>>> 341d333b
     )
     assert all(
         hasattr(resample_out, x)
@@ -85,25 +72,15 @@
     step.log.info(
         f"""DMS343 MSG: Were the variance arrays populated (variance propagation)? :\
             {
-<<<<<<< HEAD
-                all(
-                    np.sum(~np.isnan(getattr(resample_out, x))) for x in [
-                        "var_poisson",
-                        "var_rnoise",
-                        "var_sky",
-                    ]
-                )
-            }"""
-=======
             all(
                 np.sum(~np.isnan(getattr(resample_out, x)))
                 for x in [
                     "var_poisson",
                     "var_rnoise",
+                    "var_sky",
                 ]
             )
         }"""
->>>>>>> 341d333b
     )
     assert all(
         np.sum(~np.isnan(getattr(resample_out, x)))
@@ -113,25 +90,15 @@
     step.log.info(
         f"""DMS343 MSG: Are there NaNs or zeros in the variance arrays, indicating poor data quality? :\
             {
-<<<<<<< HEAD
-                any(
-                    np.sum(
-                        np.logical_or(
-                            np.isnan(getattr(resample_out, x)),
-                            np.equal(getattr(resample_out, x), 0)
-                        )
-                    ) > 0 for x in ["var_poisson", "var_rnoise", "var_flat", "var_sky"]
-=======
             any(
                 np.sum(
                     np.logical_or(
                         np.isnan(getattr(resample_out, x)),
                         np.equal(getattr(resample_out, x), 0),
                     )
->>>>>>> 341d333b
                 )
                 > 0
-                for x in ["var_poisson", "var_rnoise", "var_flat"]
+                for x in ["var_poisson", "var_rnoise", "var_flat", "var_sky"]
             )
         }"""
     )
