"""Primary code for performing outlier detection on Roman observations."""

import logging
import warnings
from functools import partial

import numpy as np
from astropy.stats import sigma_clip
from astropy.units import Quantity
from drizzle.cdrizzle import tblot
from roman_datamodels import datamodels as rdm
from roman_datamodels.dqflags import pixel
from scipy import ndimage

from romancal.datamodels import ModelContainer
from romancal.resample import resample
from romancal.resample.resample_utils import build_driz_weight, calc_gwcs_pixmap

from ..stpipe import RomanStep

log = logging.getLogger(__name__)
log.setLevel(logging.DEBUG)


__all__ = ["OutlierDetection", "flag_cr", "abs_deriv"]


class OutlierDetection:
    """Main class for performing outlier detection.

    This is the controlling routine for the outlier detection process.
    It loads and sets the various input data and parameters needed by
    the various functions and then controls the operation of this process
    through all the steps used for the detection.

    Notes
    -----
    This routine performs the following operations::

      1. Extracts parameter settings from input model and merges
         them with any user-provided values
      2. Resamples all input images into grouped observation mosaics.
      3. Creates a median image from all grouped observation mosaics.
      4. Blot median image to match each original input image.
      5. Perform statistical comparison between blotted image and original
         image to identify outliers.
      6. Updates input data model DQ arrays with mask of detected outliers.

    """

    default_suffix = "i2d"

    def __init__(self, input_models, **pars):
        """
        Initialize the class with input ModelContainers.

        Parameters
        ----------
        input_models : ~romancal.datamodels.container.ModelContainer
            A `~romancal.datamodels.container.ModelContainer` object containing the data
            to be processed.

        pars : dict, optional
            Optional user-specified parameters to modify how outlier_detection
            will operate.  Valid parameters include:
            - resample_suffix

        """
        self.input_models = input_models

        self.outlierpars = dict(pars)
        self.resample_suffix = f"_outlier_{self.default_suffix if pars.get('resample_suffix') is None else pars.get('resample_suffix')}.asdf"
        log.debug(f"Defined output product suffix as: {self.resample_suffix}")

        # Define how file names are created
        self.make_output_path = pars.get(
            "make_output_path", partial(RomanStep._make_output_path, None)
        )

    def do_detection(self):
        """Flag outlier pixels in DQ of input images."""  # self._convert_inputs()
        pars = self.outlierpars

        if pars["resample_data"]:
            # Start by creating resampled/mosaic images for
            # each group of exposures
            # in_memory = pars["in_memory"]
            # pars["in_memory"] = True
            resamp = resample.ResampleData(
                self.input_models, single=True, blendheaders=False, **pars
            )
            drizzled_models = resamp.do_drizzle()
            # pars["in_memory"] = in_memory

        else:
            # for non-dithered data, the resampled image is just the original image
            drizzled_models = self.input_models
            for i in range(len(self.input_models)):
                drizzled_models[i].weight = build_driz_weight(
                    self.input_models[i],
                    weight_type="ivm",
                    good_bits=pars["good_bits"],
                )

        # Initialize intermediate products used in the outlier detection
        median_model = rdm.open(drizzled_models[0]).copy()

        # Perform median combination on set of drizzled mosaics
        median_model.data = Quantity(
            self.create_median(drizzled_models), unit=median_model.data.unit
        )
        if not pars.get("in_memory", True):
            median_model_output_path = self.make_output_path(
                basepath=median_model.meta.basic.filename.replace(
                    self.resample_suffix, ".asdf"
                ),
                suffix="median",
            )
            median_model.save(median_model_output_path)
            log.info(f"Saved model in {median_model_output_path}")

        if pars["resample_data"]:
            # Blot the median image back to recreate each input image specified
            # in the original input list/ASN/ModelContainer
            blot_models = self.blot_median(median_model)

        else:
            # Median image will serve as blot image
            blot_models = ModelContainer(return_open=False)
            for i in range(len(self.input_models)):
                blot_models.append(median_model)

        # Perform outlier detection using statistical comparisons between
        # each original input image and its blotted version of the median image
        self.detect_outliers(blot_models)

        # clean-up (just to be explicit about being finished with
        # these results)
        del median_model, blot_models

    def create_median(self, resampled_models):
        """Create a median image from the singly resampled images.

        NOTES
        -----
        This version is simplified from astrodrizzle's version in the
        following ways:
        - type of combination: fixed to 'median'
        - 'minmed' not implemented as an option
        """
        maskpt = self.outlierpars.get("maskpt", 0.7)

        log.info("Computing median")

        # Compute weight means without keeping DataModel for eacn input open
        # Start by insuring that the ModelContainer does NOT open and keep each datamodel
        ropen_orig = resampled_models._return_open
        resampled_models._return_open = False  # turn off auto-opening of models
        # keep track of resulting computation for each input resampled datamodel
        weight_thresholds = []
        # For each model, compute the bad-pixel threshold from the weight arrays
        for resampled in resampled_models:
            m = rdm.open(resampled)
            weight = m.weight
            # necessary in order to assure that mask gets applied correctly
            if hasattr(weight, "_mask"):
                del weight._mask
            mask_zero_weight = np.equal(weight, 0.0)
            mask_nans = np.isnan(weight)
            # Combine the masks
            weight_masked = np.ma.array(
                weight, mask=np.logical_or(mask_zero_weight, mask_nans)
            )
            # Sigma-clip the unmasked data
            weight_masked = sigma_clip(weight_masked, sigma=3, maxiters=5)
            mean_weight = np.mean(weight_masked)
            # Mask pixels where weight falls below maskpt percent
            weight_threshold = mean_weight * maskpt
            weight_thresholds.append(weight_threshold)
            # close and delete the model, just to explicitly try to keep the memory as clean as possible
            m.close()
            del m
        # Reset ModelContainer attribute to original value
        resampled_models._return_open = ropen_orig

        # Now, set up buffered access to all input models
        resampled_models.set_buffer(1.0)  # Set buffer at 1Mb
        resampled_sections = resampled_models.get_sections()
        median_image = np.empty(
            (resampled_models.imrows, resampled_models.imcols),
            resampled_models.imtype,
        )
        median_image[:] = np.nan  # initialize with NaNs

        for resampled_sci, resampled_weight, (row1, row2) in resampled_sections:
            # Create a mask for each input image, masking out areas where there is
            # no data or the data has very low weight
            badmasks = []
            for weight, weight_threshold in zip(resampled_weight, weight_thresholds):
                badmask = np.less(weight, weight_threshold)
                log.debug(
                    "Percentage of pixels with low weight: {}".format(
                        np.sum(badmask) / len(weight.flat) * 100
                    )
                )
                badmasks.append(badmask)

            # Fill resampled_sci array with nan's where mask values are True
            for f1, f2 in zip(resampled_sci, badmasks):
                for elem1, elem2 in zip(f1, f2):
                    elem1[elem2] = np.nan

            del badmasks

            # For a stack of images with "bad" data replaced with Nan
            # use np.nanmedian to compute the median.
            with warnings.catch_warnings():
                warnings.filterwarnings(
                    action="ignore",
                    message="All-NaN slice encountered",
                    category=RuntimeWarning,
                )
                median_image[row1:row2] = np.nanmedian(resampled_sci, axis=0)
            del resampled_sci, resampled_weight

        return median_image

    def blot_median(self, median_model):
        """Blot resampled median image back to the detector images."""
        interp = self.outlierpars.get("interp", "linear")
        sinscl = self.outlierpars.get("sinscl", 1.0)
        in_memory = self.outlierpars.get("in_memory", True)

        # Initialize container for output blot images
        blot_models = []

        log.info("Blotting median")
        for model in self.input_models:
            blotted_median = model.copy()

            # clean out extra data not related to blot result
            blotted_median.err *= 0.0  # None
            blotted_median.dq *= 0  # None

            # apply blot to re-create model.data from median image
            blotted_median.data = Quantity(
                gwcs_blot(median_model, model, interp=interp, sinscl=sinscl),
                unit=blotted_median.data.unit,
            )
            if not in_memory:
                model_path = self.make_output_path(
                    basepath=model.meta.filename, suffix="blot"
                )
                blotted_median.save(model_path)
                log.info(f"Saved model in {model_path}")

                # Append model name to the ModelContainer so it is not passed in memory
                blot_models.append(model_path)
            else:
                blot_models.append(blotted_median)

        return ModelContainer(blot_models, return_open=in_memory)

    def detect_outliers(self, blot_models):
        """Flag DQ array for cosmic rays in input images.

        The science frame in each ImageModel in input_models is compared to
        the corresponding blotted median image in blot_models.  The result is
        an updated DQ array in each ImageModel in input_models.

        Parameters
        ----------
        input_models: JWST ModelContainer object
            data model container holding science ImageModels, modified in place

        blot_models : JWST ModelContainer object
            data model container holding ImageModels of the median output frame
            blotted back to the wcs and frame of the ImageModels in
            input_models

        Returns
        -------
        None
            The dq array in each input model is modified in place

        """
        log.info("Flagging outliers")
        for i, (image, blot) in enumerate(zip(self.input_models, blot_models)):
            blot = rdm.open(blot)
            flag_cr(image, blot, **self.outlierpars)
            self.input_models[i] = image


def flag_cr(
    sci_image,
    blot_image,
    snr="5.0 4.0",
    scale="1.2 0.7",
    backg=0,
    resample_data=True,
    **kwargs,
):
    """Masks outliers in science image by updating DQ in-place

    Mask blemishes in dithered data by comparing a science image
    with a model image and the derivative of the model image.

    Parameters
    ----------
    sci_image : ~romancal.DataModel.ImageModel
        the science data

    blot_image : ~romancal.DataModel.ImageModel
        the blotted median image of the dithered science frames

    snr : str
        Signal-to-noise ratio

    scale : str
        scaling factor applied to the derivative

    backg : float
        Background value (scalar) to subtract

    resample_data : bool
        Boolean to indicate whether blot_image is created from resampled,
        dithered data or not
    """
    snr1, snr2 = (float(val) for val in snr.split())
    scale1, scale2 = (float(val) for val in scale.split())

    # Get background level of science data if it has not been subtracted, so it
    # can be added into the level of the blotted data, which has been
    # background-subtracted
    if (
        hasattr(sci_image.meta, "background")
        and sci_image.meta.background.subtracted is False
        and sci_image.meta.background.level is not None
    ):
        subtracted_background = sci_image.meta.background.level
        log.debug(f"Adding background level {subtracted_background} to blotted image")
    else:
        # No subtracted background.  Allow user-set value, which defaults to 0
        subtracted_background = backg

    sci_data = sci_image.data
    blot_data = blot_image.data
    blot_deriv = abs_deriv(blot_data.value)
    err_data = np.nan_to_num(sci_image.err)

    # create the outlier mask
    if resample_data:  # dithered outlier detection
        blot_data += subtracted_background
        diff_noise = np.abs(sci_data - blot_data)

        # Create a boolean mask based on a scaled version of
        # the derivative image (dealing with interpolating issues?)
        # and the standard n*sigma above the noise
        threshold1 = scale1 * blot_deriv + snr1 * err_data.value
        mask1 = np.greater(diff_noise.value, threshold1)

        # Smooth the boolean mask with a 3x3 boxcar kernel
        kernel = np.ones((3, 3), dtype=int)
        mask1_smoothed = ndimage.convolve(mask1, kernel, mode="nearest")

        # Create a 2nd boolean mask based on the 2nd set of
        # scale and threshold values
        threshold2 = scale2 * blot_deriv + snr2 * err_data.value
        mask2 = np.greater(diff_noise.value, threshold2)

        # Final boolean mask
        cr_mask = mask1_smoothed & mask2

    else:  # stack outlier detection
        diff_noise = np.abs(sci_data - blot_data)

        # straightforward detection of outliers for non-dithered data since
        # err_data includes all noise sources (photon, read, and flat for baseline)
        cr_mask = np.greater(diff_noise.value, snr1 * err_data.value)

    # Count existing DO_NOT_USE pixels
    count_existing = np.count_nonzero(sci_image.dq & pixel.DO_NOT_USE)

<<<<<<< HEAD
    # Update the DQ array values in the input image but preserve datatype.
    sci_image.dq = np.bitwise_or(sci_image.dq, cr_mask * (DO_NOT_USE | OUTLIER)).astype(
        np.uint32
=======
    # Update the DQ array in the input image.
    sci_image.dq = np.bitwise_or(
        sci_image.dq, cr_mask * (pixel.DO_NOT_USE | pixel.OUTLIER)
>>>>>>> 78532b92
    )

    # Report number (and percent) of new DO_NOT_USE pixels found
    count_outlier = np.count_nonzero(sci_image.dq & pixel.DO_NOT_USE)
    count_added = count_outlier - count_existing
    percent_cr = count_added / (sci_image.shape[0] * sci_image.shape[1]) * 100
    log.info(f"New pixels flagged as outliers: {count_added} ({percent_cr:.2f}%)")


def abs_deriv(array):
    """Take the absolute derivate of a numpy array."""
    tmp = np.zeros(array.shape, dtype=np.float64)
    out = np.zeros(array.shape, dtype=np.float64)

    tmp[1:, :] = array[:-1, :]
    tmp, out = _absolute_subtract(array, tmp, out)
    tmp[:-1, :] = array[1:, :]
    tmp, out = _absolute_subtract(array, tmp, out)

    tmp[:, 1:] = array[:, :-1]
    tmp, out = _absolute_subtract(array, tmp, out)
    tmp[:, :-1] = array[:, 1:]
    tmp, out = _absolute_subtract(array, tmp, out)

    return out


def _absolute_subtract(array, tmp, out):
    tmp = np.abs(array - tmp)
    out = np.maximum(tmp, out)
    tmp = tmp * 0.0
    return tmp, out


def gwcs_blot(median_model, blot_img, interp="poly5", sinscl=1.0):
    """
    Resample the output/resampled image to recreate an input image based on
    the input image's world coordinate system

    Parameters
    ----------
    median_model : `~roman_datamodels.datamodels.MosaicModel`

    blot_img : datamodel
        Datamodel containing header and WCS to define the 'blotted' image

    interp : str, optional
        The type of interpolation used in the resampling. The
        possible values are "nearest" (nearest neighbor interpolation),
        "linear" (bilinear interpolation), "poly3" (cubic polynomial
        interpolation), "poly5" (quintic polynomial interpolation),
        "sinc" (sinc interpolation), "lan3" (3rd order Lanczos
        interpolation), and "lan5" (5th order Lanczos interpolation).

    sincscl : float, optional
        The scaling factor for sinc interpolation.
    """
    blot_wcs = blot_img.meta.wcs

    # Compute the mapping between the input and output pixel coordinates
    pixmap = calc_gwcs_pixmap(blot_wcs, median_model.meta.wcs, blot_img.data.shape)
    log.debug(f"Pixmap shape: {pixmap[:, :, 0].shape}")
    log.debug(f"Sci shape: {blot_img.data.shape}")

    pix_ratio = 1
    log.info(f"Blotting {blot_img.data.shape} <-- {median_model.data.shape}")

    outsci = np.zeros(blot_img.shape, dtype=np.float32)

    # Currently tblot cannot handle nans in the pixmap, so we need to give some
    # other value.  -1 is not optimal and may have side effects.  But this is
    # what we've been doing up until now, so more investigation is needed
    # before a change is made.  Preferably, fix tblot in drizzle.
    pixmap[np.isnan(pixmap)] = -1
    tblot(
        median_model.data,
        pixmap,
        outsci,
        scale=pix_ratio,
        kscale=1.0,
        interp=interp,
        exptime=1.0,
        misval=0.0,
        sinscl=sinscl,
    )

    return outsci<|MERGE_RESOLUTION|>--- conflicted
+++ resolved
@@ -381,15 +381,9 @@
     # Count existing DO_NOT_USE pixels
     count_existing = np.count_nonzero(sci_image.dq & pixel.DO_NOT_USE)
 
-<<<<<<< HEAD
     # Update the DQ array values in the input image but preserve datatype.
     sci_image.dq = np.bitwise_or(sci_image.dq, cr_mask * (DO_NOT_USE | OUTLIER)).astype(
         np.uint32
-=======
-    # Update the DQ array in the input image.
-    sci_image.dq = np.bitwise_or(
-        sci_image.dq, cr_mask * (pixel.DO_NOT_USE | pixel.OUTLIER)
->>>>>>> 78532b92
     )
 
     # Report number (and percent) of new DO_NOT_USE pixels found
