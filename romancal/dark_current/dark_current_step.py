--- conflicted
+++ resolved
@@ -7,7 +7,6 @@
 from roman_datamodels import datamodels as rdd
 from stcal.dark_current import dark_sub
 from roman_datamodels.testing import utils as testutil
-from astropy import units as u
 from roman_datamodels import units as ru
 
 
@@ -137,18 +136,10 @@
     # Removing integration dimension from variables (added for stcal
     # compatibility)
     # Roman 3D
-<<<<<<< HEAD
     out_model.data = u.Quantity(out_data.data[0], ru.DN, dtype=out_data.data.dtype)
     out_model.groupdq = out_data.groupdq[0]
     # Roman 2D
     out_model.pixeldq = out_data.pixeldq
     out_model.err = u.Quantity(out_data.err[0], ru.DN, dtype=out_data.err.dtype)
-=======
-    out_model.data = u.Quantity(out_data.data[0], out_model.data.unit, dtype=out_model.data.dtype)
-    out_model.groupdq = out_data.groupdq[0]
-    # Roman 2D
-    out_model.pixeldq = out_data.pixeldq
-    out_model.err = u.Quantity(out_data.err[0], out_model.err.unit, dtype=out_model.err.dtype)
->>>>>>> 64d2709a
 
     return out_model