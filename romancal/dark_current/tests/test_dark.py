"""
Unit tests for dark current correction
"""

import pytest
import numpy as np
import os
from astropy import units as u
<<<<<<< HEAD
=======

>>>>>>> 64d2709a

from romancal.dark_current import DarkCurrentStep

from roman_datamodels.datamodels import RampModel, DarkRefModel
import roman_datamodels as rdm
from roman_datamodels.testing import utils as testutil
from roman_datamodels import units as ru
<<<<<<< HEAD

=======
>>>>>>> 64d2709a


@pytest.mark.parametrize(
    "instrument, exptype",
    [
        ("WFI", "WFI_IMAGE"),
    ]
)
@pytest.mark.skipif(
    os.environ.get("CI") == "true",
    reason="Roman CRDS servers are not currently available outside the internal network"
)
def test_dark_step_interface(instrument, exptype):
    """Test that the basic inferface works for data requiring a DARK reffile"""

    # Set test size
    shape = (2, 20, 20)

    # Create test ramp and dark models
    ramp_model, darkref_model = create_ramp_and_dark(shape, instrument, exptype)

    # Perform Dark Current subtraction step
    result = DarkCurrentStep.call(ramp_model, override_dark=darkref_model)

    # Test dark results
    assert (result.data == ramp_model.data).all()
    assert type(result) == RampModel
    assert result.validate() is None
    assert result.data.shape == shape
    assert result.groupdq.shape == shape
    assert result.pixeldq.shape == shape[1:]
    assert result.err.shape == shape
    assert result.meta.cal_step.dark == 'COMPLETE'
    assert result.data.dtype == np.float32
    assert result.err.dtype == np.float32
    assert result.pixeldq.dtype == np.uint32
    assert result.groupdq.dtype == np.uint8


@pytest.mark.parametrize(
    "instrument, exptype",
    [
        ("WFI", "WFI_IMAGE"),
    ]
)
@pytest.mark.skipif(
    os.environ.get("CI") == "true",
    reason="Roman CRDS servers are not currently available outside the internal network"
)
def test_dark_step_subtraction(instrument, exptype):
    """Test that the values in a dark reference file are properly subtracted"""

    # Set test size
    shape = (2, 20, 20)

    # Create test ramp and dark models
    ramp_model, darkref_model = create_ramp_and_dark(shape, instrument, exptype)

    # populate data array of science cube
    for i in range(0, 20):
<<<<<<< HEAD
        ramp_model.data.value[0, 0, i] = i
        darkref_model.data[0, 0, i] = i * 0.1
=======
        ramp_model.data[0, 0, i] = i * ramp_model.data.unit
        darkref_model.data[0, 0, i] = i * 0.1 * darkref_model.data.unit
>>>>>>> 64d2709a

    # Perform Dark Current subtraction step
    result = DarkCurrentStep.call(ramp_model, override_dark=darkref_model)

    # check that the dark file is subtracted frame by frame from the science data
    diff = ramp_model.data.value - darkref_model.data

    # test that the output data file is equal to the difference found when subtracting reffile from sci file
    np.testing.assert_array_equal(result.data.value, diff, err_msg='dark file should be subtracted from sci file ')


@pytest.mark.parametrize(
    "instrument, exptype",
    [
        ("WFI", "WFI_IMAGE"),
    ]
)
@pytest.mark.skipif(
    os.environ.get("CI") == "true",
    reason="Roman CRDS servers are not currently available outside the internal network"
)
def test_dark_step_output_dark_file(tmpdir, instrument, exptype):
    """Test that the the step can output a proper (optional) dark file"""
    path = str(tmpdir / "dark_out.asdf")

    # Set test size
    shape = (2, 20, 20)

    # Create test ramp and dark models
    ramp_model, darkref_model = create_ramp_and_dark(shape, instrument, exptype)

    # Perform Dark Current subtraction step
    DarkCurrentStep.call(ramp_model, override_dark=darkref_model, dark_output=path)

    # Open dark file
    dark_out_file_model = rdm.open(path)

    # Test dark file results
    assert type(dark_out_file_model) == DarkRefModel
    assert dark_out_file_model.validate() is None
    assert dark_out_file_model.data.shape == shape
    assert dark_out_file_model.dq.shape == shape[1:]
    assert dark_out_file_model.err.shape == shape


def create_ramp_and_dark(shape, instrument, exptype):
    """Helper function to create test ramp and dark models"""

    # Create test ramp model
    ramp = testutil.mk_ramp(shape)
    ramp.meta.instrument.name = instrument
    ramp.meta.instrument.detector = 'WFI01'
    ramp.meta.instrument.optical_element = 'F158'
    ramp.meta.exposure.type = exptype
<<<<<<< HEAD
    ramp.data = u.Quantity(np.ones(shape, dtype=np.float32) , ru.DN, dtype=np.float32)
=======

    ramp.data = u.Quantity(np.ones(shape, dtype=np.float32), ru.DN, dtype=np.float32)
>>>>>>> 64d2709a
    ramp_model = RampModel(ramp)

    # Create dark model
    darkref = testutil.mk_dark(shape)
    darkref_model = DarkRefModel(darkref)

    return ramp_model, darkref_model<|MERGE_RESOLUTION|>--- conflicted
+++ resolved
@@ -6,10 +6,6 @@
 import numpy as np
 import os
 from astropy import units as u
-<<<<<<< HEAD
-=======
-
->>>>>>> 64d2709a
 
 from romancal.dark_current import DarkCurrentStep
 
@@ -17,10 +13,6 @@
 import roman_datamodels as rdm
 from roman_datamodels.testing import utils as testutil
 from roman_datamodels import units as ru
-<<<<<<< HEAD
-
-=======
->>>>>>> 64d2709a
 
 
 @pytest.mark.parametrize(
@@ -81,13 +73,8 @@
 
     # populate data array of science cube
     for i in range(0, 20):
-<<<<<<< HEAD
-        ramp_model.data.value[0, 0, i] = i
-        darkref_model.data[0, 0, i] = i * 0.1
-=======
         ramp_model.data[0, 0, i] = i * ramp_model.data.unit
         darkref_model.data[0, 0, i] = i * 0.1 * darkref_model.data.unit
->>>>>>> 64d2709a
 
     # Perform Dark Current subtraction step
     result = DarkCurrentStep.call(ramp_model, override_dark=darkref_model)
@@ -142,12 +129,7 @@
     ramp.meta.instrument.detector = 'WFI01'
     ramp.meta.instrument.optical_element = 'F158'
     ramp.meta.exposure.type = exptype
-<<<<<<< HEAD
-    ramp.data = u.Quantity(np.ones(shape, dtype=np.float32) , ru.DN, dtype=np.float32)
-=======
-
     ramp.data = u.Quantity(np.ones(shape, dtype=np.float32), ru.DN, dtype=np.float32)
->>>>>>> 64d2709a
     ramp_model = RampModel(ramp)
 
     # Create dark model
