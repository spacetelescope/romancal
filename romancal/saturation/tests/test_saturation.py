--- conflicted
+++ resolved
@@ -24,19 +24,11 @@
     ramp, satmap = setup_wfi_datamodels(ngroups, nrows, ncols)
 
     # Add ramp values up to the saturation limit
-<<<<<<< HEAD
-    ramp.data.value[0, 5, 5] = 0
-    ramp.data.value[1, 5, 5] = 20000
-    ramp.data.value[2, 5, 5] = 40000
-    ramp.data.value[3, 5, 5] = 60000   # Signal reaches saturation limit
-    ramp.data.value[4, 5, 5] = 62000
-=======
     ramp.data[0, 5, 5] = 0 * ramp.data.unit
     ramp.data[1, 5, 5] = 20000 * ramp.data.unit
     ramp.data[2, 5, 5] = 40000 * ramp.data.unit
     ramp.data[3, 5, 5] = 60000 * ramp.data.unit  # Signal reaches saturation limit
     ramp.data[4, 5, 5] = 62000 * ramp.data.unit
->>>>>>> 64d2709a
 
     # Set saturation value in the saturation model
     satmap.data[5, 5] = satvalue * satmap.data.unit
@@ -61,19 +53,11 @@
     ramp, satmap = setup_wfi_datamodels(ngroups, nrows, ncols)
 
     # Add ramp values up to the saturation limit
-<<<<<<< HEAD
-    ramp.data.value[0, 5, 5] = 0  # Signal at bottom rail - low saturation
-    ramp.data.value[1, 5, 5] = 0  # Signal at bottom rail - low saturation
-    ramp.data.value[2, 5, 5] = 20
-    ramp.data.value[3, 5, 5] = 40
-    ramp.data.value[4, 5, 5] = 60
-=======
     ramp.data[0, 5, 5] = 0 * ramp.data.unit   # Signal at bottom rail - low saturation
     ramp.data[1, 5, 5] = 0 * ramp.data.unit   # Signal at bottom rail - low saturation
     ramp.data[2, 5, 5] = 20 * ramp.data.unit
     ramp.data[3, 5, 5] = 40 * ramp.data.unit
     ramp.data[4, 5, 5] = 60 * ramp.data.unit
->>>>>>> 64d2709a
 
     # frames that should be flagged as saturation (low)
     satindxs = [0, 1]
@@ -102,19 +86,11 @@
     ramp, satmap = setup_wfi_datamodels(ngroups, nrows, ncols)
 
     # Add ramp values up to the saturation limit
-<<<<<<< HEAD
-    ramp.data.value[0, 5, 5] = 0  # Signal at bottom rail - low saturation
-    ramp.data.value[1, 5, 5] = 0  # Signal at bottom rail - low saturation
-    ramp.data.value[2, 5, 5] = 20
-    ramp.data.value[3, 5, 5] = 40
-    ramp.data.value[4, 5, 5] = 61000  # Signal above the saturation threshold
-=======
     ramp.data[0, 5, 5] = 0 * ramp.data.unit  # Signal at bottom rail - low saturation
     ramp.data[1, 5, 5] = 0 * ramp.data.unit  # Signal at bottom rail - low saturation
     ramp.data[2, 5, 5] = 20 * ramp.data.unit
     ramp.data[3, 5, 5] = 40 * ramp.data.unit
     ramp.data[4, 5, 5] = 61000 * ramp.data.unit  # Signal above the saturation threshold
->>>>>>> 64d2709a
 
     # frames that should be flagged as ad_floor
     floorindxs = [0, 1]
@@ -148,19 +124,11 @@
     ramp, satmap = setup_wfi_datamodels(ngroups, nrows, ncols)
 
     # Add ramp values up to the saturation limit
-<<<<<<< HEAD
-    ramp.data.value[0, 5, 5] = 10
-    ramp.data.value[1, 5, 5] = 20000
-    ramp.data.value[2, 5, 5] = 40000
-    ramp.data.value[3, 5, 5] = 60000   # Signal reaches saturation limit
-    ramp.data.value[4, 5, 5] = 40000   # Signal drops below saturation limit
-=======
     ramp.data[0, 5, 5] = 10 * ramp.data.unit
     ramp.data[1, 5, 5] = 20000 * ramp.data.unit
     ramp.data[2, 5, 5] = 40000 * ramp.data.unit
     ramp.data[3, 5, 5] = 60000 * ramp.data.unit   # Signal reaches saturation limit
     ramp.data[4, 5, 5] = 40000 * ramp.data.unit   # Signal drops below saturation limit
->>>>>>> 64d2709a
 
     # Set saturation value in the saturation model
     satmap.data[5, 5] = satvalue * satmap.data.unit
@@ -185,19 +153,11 @@
     ramp, satmap = setup_wfi_datamodels(ngroups, nrows, ncols)
 
     # Add ramp values at or above saturation limit
-<<<<<<< HEAD
-    ramp.data.value[0, 5, 5] = 60000
-    ramp.data.value[1, 5, 5] = 62000
-    ramp.data.value[2, 5, 5] = 62000
-    ramp.data.value[3, 5, 5] = 60000
-    ramp.data.value[4, 5, 5] = 62000
-=======
     ramp.data[0, 5, 5] = 60000 * ramp.data.unit
     ramp.data[1, 5, 5] = 62000 * ramp.data.unit
     ramp.data[2, 5, 5] = 62000 * ramp.data.unit
     ramp.data[3, 5, 5] = 60000 * ramp.data.unit
     ramp.data[4, 5, 5] = 62000 * ramp.data.unit
->>>>>>> 64d2709a
 
     # Set saturation value in the saturation model
     satmap.data[5, 5] = satvalue * satmap.data.unit
@@ -244,19 +204,11 @@
     ramp, satmap = setup_wfi_datamodels(ngroups, nrows, ncols)
 
     # Add ramp values up to the saturation limit
-<<<<<<< HEAD
-    ramp.data.value[0, 5, 5] = 10
-    ramp.data.value[1, 5, 5] = 20000
-    ramp.data.value[2, 5, 5] = 40000
-    ramp.data.value[3, 5, 5] = 60000
-    ramp.data.value[4, 5, 5] = 62000   # Signal reaches saturation limit
-=======
     ramp.data[0, 5, 5] = 10 * ramp.data.unit
     ramp.data[1, 5, 5] = 20000 * ramp.data.unit
     ramp.data[2, 5, 5] = 40000 * ramp.data.unit
     ramp.data[3, 5, 5] = 60000 * ramp.data.unit
     ramp.data[4, 5, 5] = 62000 * ramp.data.unit   # Signal reaches saturation limit
->>>>>>> 64d2709a
 
     # Set saturation value in the saturation model & DQ value for NO_SAT_CHECK
     satmap.data[5, 5] = satvalue * satmap.data.unit
@@ -290,19 +242,11 @@
     ramp, satmap = setup_wfi_datamodels(ngroups, nrows, ncols)
 
     # Add ramp values up to the saturation limit
-<<<<<<< HEAD
-    ramp.data.value[0, 5, 5] = 10
-    ramp.data.value[1, 5, 5] = 20000
-    ramp.data.value[2, 5, 5] = 40000
-    ramp.data.value[3, 5, 5] = 60000
-    ramp.data.value[4, 5, 5] = 62000
-=======
     ramp.data[0, 5, 5] = 10 * ramp.data.unit
     ramp.data[1, 5, 5] = 20000 * ramp.data.unit
     ramp.data[2, 5, 5] = 40000 * ramp.data.unit
     ramp.data[3, 5, 5] = 60000 * ramp.data.unit
     ramp.data[4, 5, 5] = 62000 * ramp.data.unit
->>>>>>> 64d2709a
 
     # Set saturation value for pixel to NaN
     satmap.data[5, 5] = np.nan * satmap.data.unit
