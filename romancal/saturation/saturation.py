--- conflicted
+++ resolved
@@ -34,11 +34,7 @@
         the GROUPDQ array
     """
 
-<<<<<<< HEAD
     data = input_model.data[np.newaxis, :].value
-=======
-    data = input_model.data.value[np.newaxis, :]
->>>>>>> 64d2709a
 
     # Create the output model as a copy of the input
     output_model = input_model
