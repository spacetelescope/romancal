import logging

import numpy as np
from roman_datamodels import datamodels, dqflags, maker_utils
from stcal.resample import Resample

from .exptime_resampler import ExptimeResampler
from .l3_wcs import assign_l3_wcs
from .meta_blender import MetaBlender
from .resample_utils import make_output_wcs

log = logging.getLogger(__name__)
log.setLevel(logging.DEBUG)

__all__ = ["ResampleData"]


class ResampleData(Resample):
    dq_flag_name_map = dqflags.pixel

    def __init__(
        self,
        input_models,
<<<<<<< HEAD
        output=None,
        single=False,
        pixfrac=1.0,
        kernel="square",
        fillval="INDEF",
        weight_type="ivm",
        good_bits="0",
        pscale_ratio=1.0,
        pscale=None,
        **kwargs,
=======
        output_wcs,
        pixfrac,
        kernel,
        fillval,
        weight_type,
        good_bits,
        enable_ctx,
        enable_var,
        compute_err,
        compute_exptime,
        blend_meta,
        wcs_kwargs=None,
>>>>>>> 341d333b
    ):
        """
        See the base class `stcal.resample.resample.Resample` for more details.

        This is primarily used by `romancal.resample.ResampleStep`. See the step
        spec for parameter defaults and more information.

        Parameters
        ----------
        input_models : ModelLibrary
            The library of models to resample.

        output_wcs : dict, None
            Output wcs to resample to. If None one will be computed from
            input_models.

        pixfrac : float
            The fraction of a pixel that the pixel flux is confined to.

        kernel : str
            The name of the resampling kernel.

        fillval : float, None, str
            The value of output pixels that did not have contributions from
            input images' pixels.

<<<<<<< HEAD
        self.input_models = input_models
        # add sky variance array
        resample_utils.add_var_sky_array(self.input_models)
        self.output_filename = output
        self.pscale_ratio = pscale_ratio
        self.single = single
        self.pixfrac = pixfrac
        self.kernel = kernel
        self.fillval = fillval
        self.weight_type = weight_type
        self.good_bits = good_bits
        self.in_memory = kwargs.get("in_memory", True)
        if "target" in input_models.asn:
            self.location_name = input_models.asn["target"]
        else:
            self.location_name = "None"

        log.info(f"Driz parameter kernel: {self.kernel}")
        log.info(f"Driz parameter pixfrac: {self.pixfrac}")
        log.info(f"Driz parameter fillval: {self.fillval}")
        log.info(f"Driz parameter weight_type: {self.weight_type}")

        output_wcs = kwargs.get("output_wcs", None)
        output_shape = kwargs.get("output_shape", None)
        crpix = kwargs.get("crpix", None)
        crval = kwargs.get("crval", None)
        rotation = kwargs.get("rotation", None)

        if pscale is not None:
            log.info(f"Output pixel scale: {pscale} arcsec.")
            pscale /= 3600.0
        else:
            log.info(f"Output pixel scale ratio: {pscale_ratio}")

        # build the output WCS object
        if output_wcs:
            # use the provided WCS object
            self.output_wcs = output_wcs
            if output_shape is not None:
                self.output_wcs.array_shape = output_shape[::-1]
        else:
            with self.input_models:
                models = list(self.input_models)
                # determine output WCS based on all inputs, including a reference WCS
                self.output_wcs = resample_utils.make_output_wcs(
                    models,
                    pscale_ratio=self.pscale_ratio,
                    pscale=pscale,
                    rotation=rotation,
                    shape=None if output_shape is None else output_shape[::-1],
                    crpix=crpix,
                    crval=crval,
                )
                for i, m in enumerate(models):
                    self.input_models.shelve(m, i, modify=False)

        log.debug(f"Output mosaic size: {self.output_wcs.array_shape}")

        # n_images sets the number of context image planes.
        # This should be 1 to start (not the default of 2).
        self.blank_output = maker_utils.mk_datamodel(
            datamodels.MosaicModel, n_images=1, shape=tuple(self.output_wcs.array_shape)
        )

        with self.input_models:
            models = list(self.input_models)
=======
        weight_type : str
            The weighting type for adding data.
>>>>>>> 341d333b

        good_bits : int, str, None
            The bit mask of pixels to use for resampling.

        enable_ctx : bool
            If `True` include a context array in the resampled output.

<<<<<<< HEAD
            # FIXME: temporary hack to prevent changes from L2 into L3 schema
            for model in models:
                # saving ImageModels cal_logs
                cal_logs = model.meta.cal_logs
                # removing meta.cal_logs
                del model.meta["cal_logs"]
                # Update the output with all the component metas
                populate_mosaic_individual(self.blank_output, [model])
                # re-attaching cal_logs to meta
                model.meta.cal_logs = cal_logs

            # update meta data and wcs
            l2_into_l3_meta(self.blank_output.meta, models[0].meta)
            self.blank_output.meta.wcs = self.output_wcs
            gwcs_into_l3(self.blank_output, self.output_wcs)

            self.blank_output.cal_logs = stnode.CalLogs()
            self.blank_output["individual_image_cal_logs"] = [
                model.meta.cal_logs for model in models
            ]
            # add sky variance array
            self.blank_output["var_sky"] = np.zeros_like(self.blank_output.var_flat)
            for i, m in enumerate(models):
                self.input_models.shelve(m, i, modify=False)

    def do_drizzle(self):
        """Pick the correct drizzling mode based on ``self.single``."""
        if self.single:
            return self.resample_many_to_many()
        else:
            return self.resample_many_to_one()
=======
        enable_var : bool
            If `True` resample variance arrays.
>>>>>>> 341d333b

        compute_err : {"from_var", "driz_err"}, None
            If `None` do not compute an output model error array. For
            other options see `stcal.resample.resample.Resample`.

        compute_exptime : bool
            If `True` resample input exposure times to compute output
            exposure time information.

        blend_meta : bool
            If `True` include blended input model metadata in the output
            model.

        wcs_kwargs : dict, None
            A dictionary of custom WCS parameters used to define an
            output WCS from input models' outlines. This argument is ignored
            when ``output_wcs`` is specified. See
            `romancal.resample.resample_utils.make_output_wcs`
            for supported options.
        """
        # fillval indef doesn't define a starting value
        # since we're not resampling onto an existing array
        # we overwrite this to 0 (to match the old behavior)
        if fillval.lower() == "indef":
            fillval = 0
        self.input_models = input_models

        self._compute_exptime = compute_exptime
        self._blend_meta = blend_meta

        if output_wcs is None:
            if wcs_kwargs is None:
                wcs_kwargs = {}
            wcs, ps, ps_ratio = make_output_wcs(input_models, **wcs_kwargs)
            output_wcs = {
                "wcs": wcs,
                "pixel_scale": ps,
                "pixel_scale_ratio": ps_ratio,
            }

        super().__init__(
            output_wcs,
            n_input_models=len(input_models),
            pixfrac=pixfrac,
            kernel=kernel,
            fillval=fillval,
            weight_type=weight_type,
            good_bits=good_bits,
            enable_ctx=enable_ctx,
            enable_var=enable_var,
            compute_err=compute_err,
        )

    @property
    def compute_exptime(self):
        """Indicates if exposure time resampling is enabled."""
        return self._compute_exptime

    @property
    def blend_meta(self):
        """Indicates if metadata blending is enabled."""
        return self._blend_meta

    def _input_model_to_dict(self, model):
        """Convert an input datamodel to a dictionary suitable for the base class"""
        pixel_area = model.meta.photometry.pixel_area
        if pixel_area == -999999:
            pixel_area = None
        exposure_time = model.meta.exposure.exposure_time
        if exposure_time == -999999:
            exposure_time = 1
        if "background" in model.meta:
            level = model.meta.background.level
            subtracted = model.meta.background.subtracted
        else:
            level = 0
            subtracted = True
        return {
            "data": model.data,
            "dq": model.dq,
            "var_rnoise": model.var_rnoise,
            "var_poisson": model.var_poisson,
            "var_flat": model.var_flat,
            "err": model.err,
            "filename": model.meta.filename,
            "wcs": model.meta.wcs,
            "pixelarea_steradians": pixel_area,
            "group_id": model.meta.group_id,
            "measurement_time": None,  # falls back to exposure_time
            "exposure_time": exposure_time,
            "start_time": model.meta.exposure.start_time,
            "end_time": model.meta.exposure.end_time,
            "duration": None,  # unused
            "level": level,
            "subtracted": subtracted,
        }

    def _get_intensity_scale(self, model):
        # FIXME we lie about this to retain the old behavior
        return 1

    def add_model(self, model):
        model_dict = self._input_model_to_dict(model)
        super().add_model(model_dict)
        if self.blend_meta:
            self._meta_blender.blend(model)
        if self.compute_exptime:
            self._resample_exptime(model)

    def _resample_exptime(self, model):
        if not hasattr(self, "_exptime_resampler"):
            self._exptime_resampler = ExptimeResampler(
                self.output_wcs, self.output_array_shape, self.good_bits, self.kernel
            )
        self._exptime_resampler.add_image(model)

    def finalize(self):
        super().finalize()

        if self.blend_meta:
            output_model = self._meta_blender.finalize()
        else:
            output_model = maker_utils.mk_datamodel(
                datamodels.MosaicModel, n_images=0, shape=(0, 0)
            )

        output_model.meta.resample.good_bits = self.good_bits
        output_model.meta.resample.weight_type = self.weight_type
        output_model.meta.resample.pixfrac = self.output_model["pixfrac"]
        output_model.meta.basic.product_type = "TBD"

        pixel_scale_ratio = self.output_model["pixel_scale_ratio"]
        if pixel_scale_ratio is not None:
            output_model.meta.resample.pixel_scale_ratio = pixel_scale_ratio

        output_model.meta.resample.pointings = self.output_model["pointings"]

        # copy over asn information
        output_model.meta.basic.location_name = self.input_models.asn.get(
            "target", "None"
        )
        if (asn_pool := self.input_models.asn.get("asn_pool", None)) is not None:
            output_model.meta.asn.pool_name = asn_pool
        if (
            asn_table_name := self.input_models.asn.get("table_name", None)
        ) is not None:
            output_model.meta.asn.table_name = asn_table_name

<<<<<<< HEAD
        # Initialize the output with the wcs
        driz = gwcs_drizzle.GWCSDrizzle(
            output_model,
            outwcs=self.output_wcs,
            pixfrac=self.pixfrac,
            kernel=self.kernel,
            fillval=self.fillval,
        )

        log.info("Resampling science data")
        with self.input_models:
            for i, img in enumerate(self.input_models):
                inwht = resample_utils.build_driz_weight(
                    img,
                    weight_type=self.weight_type,
                    good_bits=self.good_bits,
                )
                if (
                    hasattr(img.meta, "background")
                    and img.meta.background.subtracted is False
                    and img.meta.background.level is not None
                ):
                    data = img.data - img.meta.background.level
                else:
                    data = img.data

                xmin, xmax, ymin, ymax = resample_utils.resample_range(
                    data.shape, img.meta.wcs.bounding_box
                )

                driz.add_image(
                    data,
                    img.meta.wcs,
                    inwht=inwht,
                    xmin=xmin,
                    xmax=xmax,
                    ymin=ymin,
                    ymax=ymax,
                )
                del data, inwht
                self.input_models.shelve(img, i, modify=False)

        # record the actual filenames (the expname from the association)
        # for each file used to generate the output_model
        output_model.meta.resample["members"] = [
            m["expname"] for m in self.input_models.asn["products"][0]["members"]
        ]

        # Resample variances array in self.input_models to output_model
        self.resample_variance_array("var_rnoise", output_model)
        self.resample_variance_array("var_poisson", output_model)
        self.resample_variance_array("var_flat", output_model)
        self.resample_variance_array("var_sky", output_model)

        # Make exposure time image
        exptime_tot = self.resample_exposure_time(output_model)

        output_model.err = np.sqrt(
            np.nansum(
                [
                    output_model.var_rnoise,
                    output_model.var_poisson,
                    output_model.var_flat,
                ],
                axis=0,
=======
        # every resampling will generate these
        output_model.data = self.output_model["data"]
        output_model.weight = self.output_model["wht"]

        # some things are conditional
        if self.compute_exptime and hasattr(self, "_exptime_resampler"):
            exptime_total = self._exptime_resampler.finalize()
            m = exptime_total > 0
            total_exposure_time = np.mean(exptime_total[m]) if np.any(m) else 0
            max_exposure_time = np.max(exptime_total)
            log.info(
                f"Mean, max exposure times: {total_exposure_time:.1f}, "
                f"{max_exposure_time:.1f}"
>>>>>>> 341d333b
            )
            output_model.meta.basic.mean_exposure_time = total_exposure_time
            output_model.meta.basic.max_exposure_time = max_exposure_time
            output_model.meta.resample.product_exposure_time = max_exposure_time

        if self._enable_ctx:
            output_model.context = self.output_model["con"].astype(np.uint32)

<<<<<<< HEAD
        output_model.context = output_model.context.astype(np.uint32)
=======
        for arr_name in ("err", "var_rnoise", "var_poisson", "var_flat"):
            if arr_name in self.output_model:
                new_array = self.output_model[arr_name]
                if new_array is not None:
                    setattr(output_model, arr_name, new_array)
>>>>>>> 341d333b

        # assign wcs to output model
        assign_l3_wcs(output_model, self.output_wcs)

        return output_model

    def reset_arrays(self, n_input_models=None):
        super().reset_arrays(n_input_models)
        if self.blend_meta:
            self._meta_blender = MetaBlender()

<<<<<<< HEAD
        This modifies ``output_model`` in-place.
        """
        output_wcs = self.output_wcs
        inverse_variance_sum = np.full_like(output_model.data, np.nan)

        log.info(f"Resampling {name}")
        with self.input_models:
            for i, model in enumerate(self.input_models):
                variance = getattr(model, name)
                if variance is None or variance.size == 0:
                    log.debug(
                        f"No data for '{name}' for model "
                        f"{model.meta.filename!r}. Skipping ..."
                    )
                    continue
                elif variance.shape != model.data.shape:
                    log.warning(
                        f"Data shape mismatch for '{name}' for model "
                        f"{model.meta.filename!r}. Skipping..."
                    )
                    continue

                # create a unit weight map for all the input pixels with science data
                inwht = resample_utils.build_driz_weight(
                    model, weight_type=None, good_bits=self.good_bits
                )

                resampled_variance = np.zeros_like(output_model.data)
                outwht = np.zeros_like(output_model.data)
                outcon = np.zeros_like(output_model.context)

                xmin, xmax, ymin, ymax = resample_utils.resample_range(
                    variance.shape, model.meta.wcs.bounding_box
                )

                # resample the variance array (fill "unpopulated" pixels with NaNs)
                self.drizzle_arrays(
                    variance,
                    inwht,
                    model.meta.wcs,
                    output_wcs,
                    resampled_variance,
                    outwht,
                    outcon,
                    pixfrac=self.pixfrac,
                    kernel=self.kernel,
                    fillval=np.nan,
                    xmin=xmin,
                    xmax=xmax,
                    ymin=ymin,
                    ymax=ymax,
                )

                # Add the inverse of the resampled variance to a running sum.
                # Update only pixels (in the running sum) with valid new values:
                mask = resampled_variance > 0

                inverse_variance_sum[mask] = np.nansum(
                    [
                        inverse_variance_sum[mask],
                        np.reciprocal(resampled_variance[mask]),
                    ],
                    axis=0,
                )
                self.input_models.shelve(model, i, modify=False)

        # We now have a sum of the inverse resampled variances.  We need the
        # inverse of that to get back to units of variance.
        output_variance = np.reciprocal(inverse_variance_sum)

        setattr(output_model, name, output_variance)

    def resample_exposure_time(self, output_model):
        """Resample the exposure time from ``self.input_models`` to the
        ``output_model``.

        Create an exposure time image that is the drizzled sum of the input
        images.
=======
    def resample_group(self, indices):
>>>>>>> 341d333b
        """
        Resample the models at indices.

        Parameters
        ----------
        indices : iterable
            An iterable that returns the indices of models to resample.

        Returns
        -------
        MosaicModel
            The resampled datamodel
        """
        if self.is_finalized():
            self.reset_arrays(len(indices))

        with self.input_models:
            for index in indices:
                model = self.input_models.borrow(index)
                self.add_model(model)
                self.input_models.shelve(model, index, modify=False)

        return self.finalize()<|MERGE_RESOLUTION|>--- conflicted
+++ resolved
@@ -21,18 +21,6 @@
     def __init__(
         self,
         input_models,
-<<<<<<< HEAD
-        output=None,
-        single=False,
-        pixfrac=1.0,
-        kernel="square",
-        fillval="INDEF",
-        weight_type="ivm",
-        good_bits="0",
-        pscale_ratio=1.0,
-        pscale=None,
-        **kwargs,
-=======
         output_wcs,
         pixfrac,
         kernel,
@@ -45,7 +33,6 @@
         compute_exptime,
         blend_meta,
         wcs_kwargs=None,
->>>>>>> 341d333b
     ):
         """
         See the base class `stcal.resample.resample.Resample` for more details.
@@ -72,77 +59,8 @@
             The value of output pixels that did not have contributions from
             input images' pixels.
 
-<<<<<<< HEAD
-        self.input_models = input_models
-        # add sky variance array
-        resample_utils.add_var_sky_array(self.input_models)
-        self.output_filename = output
-        self.pscale_ratio = pscale_ratio
-        self.single = single
-        self.pixfrac = pixfrac
-        self.kernel = kernel
-        self.fillval = fillval
-        self.weight_type = weight_type
-        self.good_bits = good_bits
-        self.in_memory = kwargs.get("in_memory", True)
-        if "target" in input_models.asn:
-            self.location_name = input_models.asn["target"]
-        else:
-            self.location_name = "None"
-
-        log.info(f"Driz parameter kernel: {self.kernel}")
-        log.info(f"Driz parameter pixfrac: {self.pixfrac}")
-        log.info(f"Driz parameter fillval: {self.fillval}")
-        log.info(f"Driz parameter weight_type: {self.weight_type}")
-
-        output_wcs = kwargs.get("output_wcs", None)
-        output_shape = kwargs.get("output_shape", None)
-        crpix = kwargs.get("crpix", None)
-        crval = kwargs.get("crval", None)
-        rotation = kwargs.get("rotation", None)
-
-        if pscale is not None:
-            log.info(f"Output pixel scale: {pscale} arcsec.")
-            pscale /= 3600.0
-        else:
-            log.info(f"Output pixel scale ratio: {pscale_ratio}")
-
-        # build the output WCS object
-        if output_wcs:
-            # use the provided WCS object
-            self.output_wcs = output_wcs
-            if output_shape is not None:
-                self.output_wcs.array_shape = output_shape[::-1]
-        else:
-            with self.input_models:
-                models = list(self.input_models)
-                # determine output WCS based on all inputs, including a reference WCS
-                self.output_wcs = resample_utils.make_output_wcs(
-                    models,
-                    pscale_ratio=self.pscale_ratio,
-                    pscale=pscale,
-                    rotation=rotation,
-                    shape=None if output_shape is None else output_shape[::-1],
-                    crpix=crpix,
-                    crval=crval,
-                )
-                for i, m in enumerate(models):
-                    self.input_models.shelve(m, i, modify=False)
-
-        log.debug(f"Output mosaic size: {self.output_wcs.array_shape}")
-
-        # n_images sets the number of context image planes.
-        # This should be 1 to start (not the default of 2).
-        self.blank_output = maker_utils.mk_datamodel(
-            datamodels.MosaicModel, n_images=1, shape=tuple(self.output_wcs.array_shape)
-        )
-
-        with self.input_models:
-            models = list(self.input_models)
-=======
         weight_type : str
             The weighting type for adding data.
->>>>>>> 341d333b
 
         good_bits : int, str, None
             The bit mask of pixels to use for resampling.
@@ -150,42 +68,8 @@
         enable_ctx : bool
             If `True` include a context array in the resampled output.
 
-<<<<<<< HEAD
-            # FIXME: temporary hack to prevent changes from L2 into L3 schema
-            for model in models:
-                # saving ImageModels cal_logs
-                cal_logs = model.meta.cal_logs
-                # removing meta.cal_logs
-                del model.meta["cal_logs"]
-                # Update the output with all the component metas
-                populate_mosaic_individual(self.blank_output, [model])
-                # re-attaching cal_logs to meta
-                model.meta.cal_logs = cal_logs
-
-            # update meta data and wcs
-            l2_into_l3_meta(self.blank_output.meta, models[0].meta)
-            self.blank_output.meta.wcs = self.output_wcs
-            gwcs_into_l3(self.blank_output, self.output_wcs)
-
-            self.blank_output.cal_logs = stnode.CalLogs()
-            self.blank_output["individual_image_cal_logs"] = [
-                model.meta.cal_logs for model in models
-            ]
-            # add sky variance array
-            self.blank_output["var_sky"] = np.zeros_like(self.blank_output.var_flat)
-            for i, m in enumerate(models):
-                self.input_models.shelve(m, i, modify=False)
-
-    def do_drizzle(self):
-        """Pick the correct drizzling mode based on ``self.single``."""
-        if self.single:
-            return self.resample_many_to_many()
-        else:
-            return self.resample_many_to_one()
-=======
         enable_var : bool
             If `True` resample variance arrays.
->>>>>>> 341d333b
 
         compute_err : {"from_var", "driz_err"}, None
             If `None` do not compute an output model error array. For
@@ -334,73 +218,6 @@
         ) is not None:
             output_model.meta.asn.table_name = asn_table_name
 
-<<<<<<< HEAD
-        # Initialize the output with the wcs
-        driz = gwcs_drizzle.GWCSDrizzle(
-            output_model,
-            outwcs=self.output_wcs,
-            pixfrac=self.pixfrac,
-            kernel=self.kernel,
-            fillval=self.fillval,
-        )
-
-        log.info("Resampling science data")
-        with self.input_models:
-            for i, img in enumerate(self.input_models):
-                inwht = resample_utils.build_driz_weight(
-                    img,
-                    weight_type=self.weight_type,
-                    good_bits=self.good_bits,
-                )
-                if (
-                    hasattr(img.meta, "background")
-                    and img.meta.background.subtracted is False
-                    and img.meta.background.level is not None
-                ):
-                    data = img.data - img.meta.background.level
-                else:
-                    data = img.data
-
-                xmin, xmax, ymin, ymax = resample_utils.resample_range(
-                    data.shape, img.meta.wcs.bounding_box
-                )
-
-                driz.add_image(
-                    data,
-                    img.meta.wcs,
-                    inwht=inwht,
-                    xmin=xmin,
-                    xmax=xmax,
-                    ymin=ymin,
-                    ymax=ymax,
-                )
-                del data, inwht
-                self.input_models.shelve(img, i, modify=False)
-
-        # record the actual filenames (the expname from the association)
-        # for each file used to generate the output_model
-        output_model.meta.resample["members"] = [
-            m["expname"] for m in self.input_models.asn["products"][0]["members"]
-        ]
-
-        # Resample variances array in self.input_models to output_model
-        self.resample_variance_array("var_rnoise", output_model)
-        self.resample_variance_array("var_poisson", output_model)
-        self.resample_variance_array("var_flat", output_model)
-        self.resample_variance_array("var_sky", output_model)
-
-        # Make exposure time image
-        exptime_tot = self.resample_exposure_time(output_model)
-
-        output_model.err = np.sqrt(
-            np.nansum(
-                [
-                    output_model.var_rnoise,
-                    output_model.var_poisson,
-                    output_model.var_flat,
-                ],
-                axis=0,
-=======
         # every resampling will generate these
         output_model.data = self.output_model["data"]
         output_model.weight = self.output_model["wht"]
@@ -414,7 +231,6 @@
             log.info(
                 f"Mean, max exposure times: {total_exposure_time:.1f}, "
                 f"{max_exposure_time:.1f}"
->>>>>>> 341d333b
             )
             output_model.meta.basic.mean_exposure_time = total_exposure_time
             output_model.meta.basic.max_exposure_time = max_exposure_time
@@ -423,15 +239,11 @@
         if self._enable_ctx:
             output_model.context = self.output_model["con"].astype(np.uint32)
 
-<<<<<<< HEAD
-        output_model.context = output_model.context.astype(np.uint32)
-=======
         for arr_name in ("err", "var_rnoise", "var_poisson", "var_flat"):
             if arr_name in self.output_model:
                 new_array = self.output_model[arr_name]
                 if new_array is not None:
                     setattr(output_model, arr_name, new_array)
->>>>>>> 341d333b
 
         # assign wcs to output model
         assign_l3_wcs(output_model, self.output_wcs)
@@ -443,88 +255,7 @@
         if self.blend_meta:
             self._meta_blender = MetaBlender()
 
-<<<<<<< HEAD
-        This modifies ``output_model`` in-place.
-        """
-        output_wcs = self.output_wcs
-        inverse_variance_sum = np.full_like(output_model.data, np.nan)
-
-        log.info(f"Resampling {name}")
-        with self.input_models:
-            for i, model in enumerate(self.input_models):
-                variance = getattr(model, name)
-                if variance is None or variance.size == 0:
-                    log.debug(
-                        f"No data for '{name}' for model "
-                        f"{model.meta.filename!r}. Skipping ..."
-                    )
-                    continue
-                elif variance.shape != model.data.shape:
-                    log.warning(
-                        f"Data shape mismatch for '{name}' for model "
-                        f"{model.meta.filename!r}. Skipping..."
-                    )
-                    continue
-
-                # create a unit weight map for all the input pixels with science data
-                inwht = resample_utils.build_driz_weight(
-                    model, weight_type=None, good_bits=self.good_bits
-                )
-
-                resampled_variance = np.zeros_like(output_model.data)
-                outwht = np.zeros_like(output_model.data)
-                outcon = np.zeros_like(output_model.context)
-
-                xmin, xmax, ymin, ymax = resample_utils.resample_range(
-                    variance.shape, model.meta.wcs.bounding_box
-                )
-
-                # resample the variance array (fill "unpopulated" pixels with NaNs)
-                self.drizzle_arrays(
-                    variance,
-                    inwht,
-                    model.meta.wcs,
-                    output_wcs,
-                    resampled_variance,
-                    outwht,
-                    outcon,
-                    pixfrac=self.pixfrac,
-                    kernel=self.kernel,
-                    fillval=np.nan,
-                    xmin=xmin,
-                    xmax=xmax,
-                    ymin=ymin,
-                    ymax=ymax,
-                )
-
-                # Add the inverse of the resampled variance to a running sum.
-                # Update only pixels (in the running sum) with valid new values:
-                mask = resampled_variance > 0
-
-                inverse_variance_sum[mask] = np.nansum(
-                    [
-                        inverse_variance_sum[mask],
-                        np.reciprocal(resampled_variance[mask]),
-                    ],
-                    axis=0,
-                )
-                self.input_models.shelve(model, i, modify=False)
-
-        # We now have a sum of the inverse resampled variances.  We need the
-        # inverse of that to get back to units of variance.
-        output_variance = np.reciprocal(inverse_variance_sum)
-
-        setattr(output_model, name, output_variance)
-
-    def resample_exposure_time(self, output_model):
-        """Resample the exposure time from ``self.input_models`` to the
-        ``output_model``.
-
-        Create an exposure time image that is the drizzled sum of the input
-        images.
-=======
     def resample_group(self, indices):
->>>>>>> 341d333b
         """
         Resample the models at indices.
 
