"""
Roman pipeline step for image alignment.
"""

import os
from pathlib import Path

import numpy as np
from astropy.table import Table
from roman_datamodels import datamodels as rdm
from stcal.tweakreg import tweakreg
from stcal.tweakreg.tweakreg import _SINGLE_GROUP_REFCAT_STR, SINGLE_GROUP_REFCAT

# LOCAL
from ..datamodels import ModelLibrary
from ..stpipe import RomanStep

DEFAULT_ABS_REFCAT = SINGLE_GROUP_REFCAT[0]

__all__ = ["TweakRegStep"]


class TweakRegStep(RomanStep):
    """
    TweakRegStep: Image alignment based on catalogs of sources detected in
    input images.
    """

    class_alias = "tweakreg"

    spec = f"""
        use_custom_catalogs = boolean(default=False) # Use custom user-provided catalogs?
        catalog_format = string(default='ascii.ecsv') # Catalog output file format
        catfile = string(default='') # Name of the file with a list of custom user-provided catalogs
        catalog_path = string(default='') # Catalog output file path
        enforce_user_order = boolean(default=False) # Align images in user specified order?
        expand_refcat = boolean(default=False) # Expand reference catalog with new sources?
        minobj = integer(default=15) # Minimum number of objects acceptable for matching
        searchrad = float(default=2.0) # The search radius in arcsec for a match
        use2dhist = boolean(default=True) # Use 2d histogram to find initial offset?
        separation = float(default=1.0) # Minimum object separation in arcsec
        tolerance = float(default=0.7) # Matching tolerance for xyxymatch in arcsec
        fitgeometry = option('shift', 'rshift', 'rscale', 'general', default='rshift') # Fitting geometry
        nclip = integer(min=0, default=3) # Number of clipping iterations in fit
        sigma = float(min=0.0, default=3.0) # Clipping limit in sigma units
        abs_refcat = string(default='{DEFAULT_ABS_REFCAT}')  # Absolute reference
        # catalog. Options: {_SINGLE_GROUP_REFCAT_STR}
        save_abs_catalog = boolean(default=False)  # Write out used absolute astrometric reference catalog as a separate product
        abs_minobj = integer(default=15) # Minimum number of objects acceptable for matching when performing absolute astrometry
        abs_searchrad = float(default=6.0) # The search radius in arcsec for a match when performing absolute astrometry
        # We encourage setting this parameter to True. Otherwise, xoffset and yoffset will be set to zero.
        abs_use2dhist = boolean(default=True) # Use 2D histogram to find initial offset when performing absolute astrometry?
        abs_separation = float(default=1.0) # Minimum object separation in arcsec when performing absolute astrometry
        abs_tolerance = float(default=0.7) # Matching tolerance for xyxymatch in arcsec when performing absolute astrometry
        # Fitting geometry when performing absolute astrometry
        abs_fitgeometry = option('shift', 'rshift', 'rscale', 'general', default='rshift')
        abs_nclip = integer(min=0, default=3) # Number of clipping iterations in fit when performing absolute astrometry
        abs_sigma = float(min=0.0, default=3.0) # Clipping limit in sigma units when performing absolute astrometry
        output_use_model = boolean(default=True)  # When saving use `DataModel.meta.filename`
    """  # noqa: E501

    reference_file_types = []

    def process(self, input):

        # properly handle input
        try:
            if isinstance(input, rdm.DataModel):
                images = ModelLibrary([input])
            elif str(input).endswith(".asdf"):
                images = ModelLibrary([rdm.open(input)])
            elif isinstance(input, ModelLibrary):
                images = input
            else:
                images = ModelLibrary(input)
        except TypeError as e:
            e.args = (
                "Input to tweakreg must be a list of DataModels, an "
                "association, or an already open ModelLibrary "
                "containing one or more DataModels.",
            ) + e.args[1:]
            raise e

        if not images:
            raise ValueError("Input must contain at least one image model.")

        self.log.info(
            f"Number of image groups to be aligned: {len(images.group_indices):d}."
        )
        self.log.info("Image groups:")
        for name in images.group_names:
            self.log.info(f"  {name}")
        # set the first image as reference
        with images:
            ref_image = images.borrow(0)
            images.shelve(ref_image, 0, modify=False)

        catdict = _parse_catfile(self.catfile)

        use_custom_catalogs = self.use_custom_catalogs
        # if user requested the use of custom catalogs and provided a
        # valid 'catfile' file name that has no custom catalogs,
        # turn off the use of custom catalogs:
        if catdict is not None and not catdict:
            self.log.warning(
                "'use_custom_catalogs' is set to True but 'catfile' "
                "contains no user catalogs."
            )
            use_custom_catalogs = False

        if use_custom_catalogs and catdict:
            with images:
                for i, member in enumerate(images.asn["products"][0]["members"]):
                    filename = member["expname"]
                    if filename in catdict:
                        # FIXME: I'm not sure if this captures all the possible combinations
                        # for example, meta.tweakreg_catalog is set by the container (when
                        # it's present in the association). However the code in this step
                        # checks meta.source_catalog.tweakreg_catalog. I think this means
                        # that setting a catalog via an association does not work. Is this
                        # intended? If so, the container can be updated to not support that.
                        model = images.borrow(i)
                        model.meta["source_detection"] = {
                            "tweakreg_catalog_name": catdict[filename],
                        }
                        images.shelve(model, i)
                    else:
                        images.shelve(model, i, modify=False)

        # set path where the source catalog will be saved to
        if len(self.catalog_path) == 0:
            self.catalog_path = os.getcwd()
        self.catalog_path = Path(self.catalog_path).as_posix()
        self.log.info(f"All source catalogs will be saved to: {self.catalog_path}")

        # set reference catalog name
        if not self.abs_refcat:
            self.abs_refcat = DEFAULT_ABS_REFCAT.strip().upper()
        if self.abs_refcat != DEFAULT_ABS_REFCAT:
            self.expand_refcat = True

        # build the catalogs for input images
        imcats = []
        with images:
            for i, image_model in enumerate(images):
                exposure_type = image_model.meta.exposure.type
                if exposure_type != "WFI_IMAGE":
                    self.log.info("Skipping TweakReg for spectral exposure.")
                    image_model.meta.cal_step.tweakreg = "SKIPPED"
<<<<<<< HEAD
                    images.shelve(image_model)
                    return image_model

                catalog = self.get_tweakreg_catalog(images, i, image_model)

                for axis in ["x", "y"]:
                    if axis not in catalog.colnames:
                        long_axis = axis + "centroid"
                        if long_axis in catalog.colnames:
                            catalog.rename_column(long_axis, axis)
                        else:
                            images.shelve(image_model, i, modify=False)
                            raise ValueError(
                                "'tweakreg' source catalogs must contain a header with "
                                "columns named either 'x' and 'y' or "
                                "'xcentroid' and 'ycentroid'."
                            )
=======
                else:
                    source_detection = getattr(
                        image_model.meta, "source_detection", None
                    )
                    if source_detection is None:
                        images.shelve(image_model, i, modify=False)
                        raise AttributeError(
                            "Attribute 'meta.source_detection' is missing. "
                            "Please either run SourceDetectionStep or provide a custom source catalog."
                        )
>>>>>>> cb99fba1

                    try:
                        catalog = self.get_tweakreg_catalog(
                            source_detection, image_model
                        )
                    except AttributeError as e:
                        self.log.error(f"Failed to retrieve tweakreg_catalog: {e}")
                        images.shelve(image_model, i, modify=False)
                        raise e

                    try:
                        # validate catalog columns
                        _validate_catalog_columns(catalog)
                    except ValueError as e:
                        self.log.error(f"Failed to validate catalog columns: {e}")
                        images.shelve(image_model, i, modify=False)
                        raise e

                    catalog = tweakreg.filter_catalog_by_bounding_box(
                        catalog, image_model.meta.wcs.bounding_box
                    )

                    if self.save_abs_catalog:
                        output_name = os.path.join(
                            self.catalog_path, f"fit_{self.abs_refcat.lower()}_ref.ecsv"
                        )
                        catalog.write(
                            output_name, format=self.catalog_format, overwrite=True
                        )

                    image_model.meta["tweakreg_catalog"] = catalog.as_array()
                    nsources = len(catalog)
                    self.log.info(
                        f"Detected {nsources} sources in {image_model.meta.filename}."
                        if nsources
                        else f"No sources found in {image_model.meta.filename}."
                    )
                    # build image catalog
                    # catalog name
                    catalog_name = os.path.splitext(image_model.meta.filename)[0].strip(
                        "_- "
                    )
                    # catalog data
                    catalog_table = Table(image_model.meta.tweakreg_catalog)
                    catalog_table.meta["name"] = catalog_name

                    imcat = tweakreg.construct_wcs_corrector(
                        wcs=image_model.meta.wcs,
                        refang=image_model.meta.wcsinfo,
                        catalog=catalog_table,
                        group_id=image_model.meta.group_id,
                    )
                    imcat.meta["model_index"] = i
                    imcats.append(imcat)
                images.shelve(image_model, i)

        # run alignment only if it was possible to build image catalogs
        if len(imcats):
            # extract WCS correctors to use for image alignment
            if len(images.group_indices) > 1:
                self.do_relative_alignment(imcats)

            if self.abs_refcat in SINGLE_GROUP_REFCAT:
                self.do_absolute_alignment(ref_image, imcats)

<<<<<<< HEAD
        with images:
            for i, imcat in enumerate(imcats):
                image_model = images.borrow(i)
                image_model.meta.cal_step["tweakreg"] = "COMPLETE"
                # remove source catalog
                del image_model.meta["tweakreg_catalog"]

                # retrieve fit status and update wcs if fit is successful:
                if "SUCCESS" in imcat.meta.get("fit_info")["status"]:
                    # Update/create the WCS .name attribute with information
                    # on this astrometric fit as the only record that it was
                    # successful:

                    # NOTE: This .name attrib agreed upon by the JWST Cal
                    #       Working Group.
                    #       Current value is merely a place-holder based
                    #       on HST conventions. This value should also be
                    #       translated to the FITS WCSNAME keyword
                    #       IF that is what gets recorded in the archive
                    #       for end-user searches.
                    imcat.wcs.name = f"FIT-LVL2-{self.abs_refcat}"

                    # serialize object from tweakwcs
                    # (typecasting numpy objects to python types so that it doesn't cause an
                    # issue when saving datamodel to ASDF)
                    wcs_fit_results = {
                        k: v.tolist() if isinstance(v, (np.ndarray, np.bool_)) else v
                        for k, v in imcat.meta["fit_info"].items()
                    }
                    # add fit results and new WCS to datamodel
                    image_model.meta["wcs_fit_results"] = wcs_fit_results
                    # remove unwanted keys from WCS fit results
                    for k in [
                        "eff_minobj",
                        "matched_ref_idx",
                        "matched_input_idx",
                        "fit_RA",
                        "fit_DEC",
                        "fitmask",
                    ]:
                        del image_model.meta["wcs_fit_results"][k]

                    image_model.meta.wcs = imcat.wcs

                    if getattr(self, "update_source_catalog_coordinates", False):
                        self.update_catalog_coordinates(
                            image_model.meta.source_detection.tweakreg_catalog_name,
                            image_model.meta.wcs,
                        )
                images.shelve(image_model, i)
=======
            # finalize step
            with images:
                for imcat in imcats:
                    image_model = images.borrow(imcat.meta["model_index"])
                    image_model.meta.cal_step["tweakreg"] = "COMPLETE"
                    # remove source catalog
                    del image_model.meta["tweakreg_catalog"]

                    # retrieve fit status and update wcs if fit is successful:
                    if "SUCCESS" in imcat.meta.get("fit_info")["status"]:
                        # Update/create the WCS .name attribute with information
                        # on this astrometric fit as the only record that it was
                        # successful:

                        # NOTE: This .name attrib agreed upon by the JWST Cal
                        #       Working Group.
                        #       Current value is merely a place-holder based
                        #       on HST conventions. This value should also be
                        #       translated to the FITS WCSNAME keyword
                        #       IF that is what gets recorded in the archive
                        #       for end-user searches.
                        imcat.wcs.name = f"FIT-LVL2-{self.abs_refcat}"

                        # serialize object from tweakwcs
                        # (typecasting numpy objects to python types so that it doesn't cause an
                        # issue when saving datamodel to ASDF)
                        wcs_fit_results = {
                            k: (
                                v.tolist()
                                if isinstance(v, (np.ndarray, np.bool_))
                                else v
                            )
                            for k, v in imcat.meta["fit_info"].items()
                        }
                        # add fit results and new WCS to datamodel
                        image_model.meta["wcs_fit_results"] = wcs_fit_results
                        # remove unwanted keys from WCS fit results
                        for k in [
                            "eff_minobj",
                            "matched_ref_idx",
                            "matched_input_idx",
                            "fit_RA",
                            "fit_DEC",
                            "fitmask",
                        ]:
                            del image_model.meta["wcs_fit_results"][k]

                        image_model.meta.wcs = imcat.wcs
                    images.shelve(image_model, imcat.meta["model_index"])
>>>>>>> cb99fba1

        return images

    def get_tweakreg_catalog(self, images, i, image_model):
        if hasattr(image_model.meta, "source_detection"):
            is_tweakreg_catalog_present = hasattr(
                image_model.meta.source_detection, "tweakreg_catalog"
            )
            is_tweakreg_catalog_name_present = hasattr(
                image_model.meta.source_detection, "tweakreg_catalog_name"
            )
            if is_tweakreg_catalog_present:
                # read catalog from structured array
                catalog = Table(
                    np.asarray(image_model.meta.source_detection.tweakreg_catalog)
                )
            elif is_tweakreg_catalog_name_present:
                catalog = self.read_catalog(
                    image_model.meta.source_detection.tweakreg_catalog_name
                )
            else:
                images.shelve(image_model, i, modify=False)
                raise AttributeError(
                    "Attribute 'meta.source_detection.tweakreg_catalog' is missing."
                    "Please either run SourceDetectionStep or provide a"
                    "custom source catalog."
                )
                # remove 4D numpy array from meta.source_detection
            if is_tweakreg_catalog_present:
                del image_model.meta.source_detection["tweakreg_catalog"]
        else:
            images.shelve(image_model, i, modify=False)
            raise AttributeError(
                "Attribute 'meta.source_detection' is missing."
                "Please either run SourceDetectionStep or provide a"
                "custom source catalog."
            )

        return catalog

    def update_catalog_coordinates(self, tweakreg_catalog_name, tweaked_wcs):
        """
        Update the source catalog coordinates using the tweaked WCS.

        Parameters
        ----------
        tweakreg_catalog_name : str
            The name of the TweakReg catalog file produced by `SourceCatalog`.
        tweaked_wcs : `gwcs.wcs.WCS`
            The tweaked World Coordinate System (WCS) object.

        Returns
        -------
        None
        """
        # read in cat file
        with rdm.open(tweakreg_catalog_name) as source_catalog_model:
            # get catalog
            catalog = source_catalog_model.source_catalog

            # define mapping between pixel and world coordinates
            colname_mapping = {
                ("xcentroid", "ycentroid"): ("ra_centroid", "dec_centroid"),
                ("x_psf", "y_psf"): ("ra_psf", "dec_psf"),
            }

            for k, v in colname_mapping.items():
                # get column names
                x_colname, y_colname = k
                ra_colname, dec_colname = v

                # calculate new coordinates using tweaked WCS and update catalog coordinates
                catalog[ra_colname], catalog[dec_colname] = tweaked_wcs(
                    catalog[x_colname], catalog[y_colname]
                )

            # save updated catalog (overwrite cat file)
            self.save_model(
                source_catalog_model,
                output_file=source_catalog_model.meta.filename,
                suffix="cat",
                force=True,
            )

    def read_catalog(self, catalog_name):
        """
        Reads a source catalog from a specified file.

        This function determines the format of the catalog based on the file extension.
        If the file ends with "asdf", it uses a specific method to open and read the catalog;
        otherwise, it reads the catalog using a standard table format.

        Parameters
        ----------
        catalog_name : str
            The name of the catalog file to read.

        Returns
        -------
        Table
            The read catalog as a Table object.

        Raises
        ------
        ValueError
            If the catalog format is unsupported.
        """
        if catalog_name.endswith("asdf"):
            with rdm.open(catalog_name) as source_catalog_model:
                catalog = source_catalog_model.source_catalog
        else:
            catalog = Table.read(catalog_name, format=self.catalog_format)
        return catalog

    def get_tweakreg_catalog(self, source_detection, image_model):
        """
        Retrieve the tweakreg catalog from source detection.

        This method checks the source detection metadata for the presence of a
        tweakreg catalog data or a string with its name. It returns the catalog
        as a Table object if either is found, or raises an error if neither is available.

        Parameters
        ----------
        source_detection : object
            The source detection metadata containing catalog information.
        image_model : DataModel
            The image model associated with the source detection.

        Returns
        -------
        Table
            The retrieved tweakreg catalog as a Table object.

        Raises
        ------
        AttributeError
            If the required catalog information is missing from the source detection.
        """
        if getattr(source_detection, "tweakreg_catalog", None):
            tweakreg_catalog = Table(np.asarray(source_detection.tweakreg_catalog))
            del image_model.meta.source_detection["tweakreg_catalog"]
            return tweakreg_catalog

        if getattr(source_detection, "tweakreg_catalog_name", None):
            return self.read_catalog(source_detection.tweakreg_catalog_name)

        raise AttributeError(
            "Attribute 'meta.source_detection.tweakreg_catalog' is missing. "
            "Please either run SourceDetectionStep or provide a custom source catalog."
        )

    def do_relative_alignment(self, imcats):
        """
        Perform relative alignment of images.

        This method performs relative alignment with the specified parameters,
        including search radius, separation, and fitting geometry.

        Parameters
        ----------
        imcats : list
            A list of image catalogs containing source information for alignment.

        Returns
        -------
        None
        """
        tweakreg.relative_align(
            imcats,
            searchrad=self.searchrad,
            separation=self.separation,
            use2dhist=self.use2dhist,
            tolerance=self.tolerance,
            xoffset=0,
            yoffset=0,
            enforce_user_order=self.enforce_user_order,
            expand_refcat=self.expand_refcat,
            minobj=self.minobj,
            fitgeometry=self.fitgeometry,
            nclip=self.nclip,
            sigma=self.sigma,
            clip_accum=True,
        )

    def do_absolute_alignment(self, ref_image, imcats):
        """
        Perform absolute alignment of images.

        This method retrieves a reference image and performs absolute alignment
        using the specified parameters, including reference WCS information and
        catalog details. It aligns the provided image catalogs to the absolute
        reference catalog.

        Parameters
        ----------
        ref_image : DataModel
            The reference image used for alignment, which contains WCS information.
        imcats : list
            A list of image catalogs containing source information for alignment.

        Returns
        -------
        None
        """
        tweakreg.absolute_align(
            imcats,
            self.abs_refcat,
            ref_wcs=ref_image.meta.wcs,
            ref_wcsinfo=ref_image.meta.wcsinfo,
            epoch=ref_image.meta.exposure.mid_time.decimalyear,
            abs_minobj=self.abs_minobj,
            abs_fitgeometry=self.abs_fitgeometry,
            abs_nclip=self.abs_nclip,
            abs_sigma=self.abs_sigma,
            abs_searchrad=self.abs_searchrad,
            abs_use2dhist=self.abs_use2dhist,
            abs_separation=self.abs_separation,
            abs_tolerance=self.abs_tolerance,
            save_abs_catalog=self.save_abs_catalog,
            abs_catalog_output_dir=self.output_dir,
            clip_accum=True,
        )


def _parse_catfile(catfile):
    """
    Parse a catalog file and return a dictionary mapping data models to catalog paths.

    This function reads a specified catalog file, extracting data model names and
    their associated catalog paths. It supports a format where each line contains
    a data model followed by an optional catalog path, and it ensures that the
    file adheres to the expected structure.

    Parameters
    ----------
    catfile : str
        The path to the catalog file to be parsed.

    Returns
    -------
    dict or None
        A dictionary mapping data model names to catalog paths, or None if the
        input file is empty or invalid.

    Raises
    ------
    ValueError
        If the catalog file contains more than two columns per line.
    """

    if catfile is None or not catfile.strip():
        return None

    catdict = {}

    with open(catfile) as f:
        catfile_dir = os.path.dirname(catfile)

        for line in f:
            sline = line.strip()
            if not sline or sline[0] == "#":
                continue

            data_model, *catalog = sline.split()
            catalog = list(map(str.strip, catalog))
            if len(catalog) == 1:
                catdict[data_model] = os.path.join(catfile_dir, catalog[0])
            elif not catalog:
                catdict[data_model] = None
            else:
                raise ValueError("'catfile' can contain at most two columns.")

    return catdict


def _validate_catalog_columns(catalog):
    """
    Validate the presence of required columns in the catalog.

    This method checks if the specified axis column exists in the catalog.
    If the axis is not found, it looks for a corresponding centroid column
    and renames it if present. If neither is found, it raises an error.

    Parameters
    ----------
    catalog : Table
        The catalog to validate, which should contain source information.
    axis : str
        The axis to check for in the catalog (e.g., 'x' or 'y').

    Returns
    -------
    None

    Raises
    ------
    ValueError
        If the required columns are missing from the catalog.
    """
    for axis in ["x", "y"]:
        if axis not in catalog.colnames:
            long_axis = f"{axis}centroid"
            if long_axis in catalog.colnames:
                catalog.rename_column(long_axis, axis)
            else:
                raise ValueError(
                    "'tweakreg' source catalogs must contain a header with "
                    "columns named either 'x' and 'y' or 'xcentroid' and 'ycentroid'."
                )
    return catalog<|MERGE_RESOLUTION|>--- conflicted
+++ resolved
@@ -147,25 +147,6 @@
                 if exposure_type != "WFI_IMAGE":
                     self.log.info("Skipping TweakReg for spectral exposure.")
                     image_model.meta.cal_step.tweakreg = "SKIPPED"
-<<<<<<< HEAD
-                    images.shelve(image_model)
-                    return image_model
-
-                catalog = self.get_tweakreg_catalog(images, i, image_model)
-
-                for axis in ["x", "y"]:
-                    if axis not in catalog.colnames:
-                        long_axis = axis + "centroid"
-                        if long_axis in catalog.colnames:
-                            catalog.rename_column(long_axis, axis)
-                        else:
-                            images.shelve(image_model, i, modify=False)
-                            raise ValueError(
-                                "'tweakreg' source catalogs must contain a header with "
-                                "columns named either 'x' and 'y' or "
-                                "'xcentroid' and 'ycentroid'."
-                            )
-=======
                 else:
                     source_detection = getattr(
                         image_model.meta, "source_detection", None
@@ -176,7 +157,6 @@
                             "Attribute 'meta.source_detection' is missing. "
                             "Please either run SourceDetectionStep or provide a custom source catalog."
                         )
->>>>>>> cb99fba1
 
                     try:
                         catalog = self.get_tweakreg_catalog(
@@ -242,58 +222,6 @@
             if self.abs_refcat in SINGLE_GROUP_REFCAT:
                 self.do_absolute_alignment(ref_image, imcats)
 
-<<<<<<< HEAD
-        with images:
-            for i, imcat in enumerate(imcats):
-                image_model = images.borrow(i)
-                image_model.meta.cal_step["tweakreg"] = "COMPLETE"
-                # remove source catalog
-                del image_model.meta["tweakreg_catalog"]
-
-                # retrieve fit status and update wcs if fit is successful:
-                if "SUCCESS" in imcat.meta.get("fit_info")["status"]:
-                    # Update/create the WCS .name attribute with information
-                    # on this astrometric fit as the only record that it was
-                    # successful:
-
-                    # NOTE: This .name attrib agreed upon by the JWST Cal
-                    #       Working Group.
-                    #       Current value is merely a place-holder based
-                    #       on HST conventions. This value should also be
-                    #       translated to the FITS WCSNAME keyword
-                    #       IF that is what gets recorded in the archive
-                    #       for end-user searches.
-                    imcat.wcs.name = f"FIT-LVL2-{self.abs_refcat}"
-
-                    # serialize object from tweakwcs
-                    # (typecasting numpy objects to python types so that it doesn't cause an
-                    # issue when saving datamodel to ASDF)
-                    wcs_fit_results = {
-                        k: v.tolist() if isinstance(v, (np.ndarray, np.bool_)) else v
-                        for k, v in imcat.meta["fit_info"].items()
-                    }
-                    # add fit results and new WCS to datamodel
-                    image_model.meta["wcs_fit_results"] = wcs_fit_results
-                    # remove unwanted keys from WCS fit results
-                    for k in [
-                        "eff_minobj",
-                        "matched_ref_idx",
-                        "matched_input_idx",
-                        "fit_RA",
-                        "fit_DEC",
-                        "fitmask",
-                    ]:
-                        del image_model.meta["wcs_fit_results"][k]
-
-                    image_model.meta.wcs = imcat.wcs
-
-                    if getattr(self, "update_source_catalog_coordinates", False):
-                        self.update_catalog_coordinates(
-                            image_model.meta.source_detection.tweakreg_catalog_name,
-                            image_model.meta.wcs,
-                        )
-                images.shelve(image_model, i)
-=======
             # finalize step
             with images:
                 for imcat in imcats:
@@ -343,7 +271,6 @@
 
                         image_model.meta.wcs = imcat.wcs
                     images.shelve(image_model, imcat.meta["model_index"])
->>>>>>> cb99fba1
 
         return images
 
