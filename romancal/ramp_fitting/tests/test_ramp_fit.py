--- conflicted
+++ resolved
@@ -3,10 +3,6 @@
 import os
 from astropy.time import Time
 from astropy import units as u
-<<<<<<< HEAD
-=======
-
->>>>>>> 64d2709a
 
 from roman_datamodels.datamodels import RampModel, GainRefModel, ReadnoiseRefModel, ImageModel
 from roman_datamodels.testing import utils as testutil
@@ -62,12 +58,8 @@
     gain_ref['data'] = u.Quantity((np.random.random(shape) * 0.5).astype(np.float32) * ingain,
                                   ru.electron / ru.DN, dtype=np.float32)
     gain_ref['dq'] = np.zeros(shape, dtype=np.uint16)
-<<<<<<< HEAD
-    gain_ref['err'] = (np.random.random(shape) * 0.05).astype(np.float32)
-=======
     gain_ref['err'] = u.Quantity((np.random.random(shape) * 0.05).astype(np.float32),
                                  ru.electron / ru.DN, dtype=np.float32)
->>>>>>> 64d2709a
 
     gain_ref_model = GainRefModel(gain_ref)
 
@@ -105,11 +97,7 @@
 
     model1 = generate_ramp_model(shape, deltatime)
 
-<<<<<<< HEAD
-    model1.data.value[0, 15, 10] = 10.0  # add single CR
-=======
     model1.data[0, 15, 10] = 10.0 * model1.data.unit # add single CR
->>>>>>> 64d2709a
 
     out_model = \
         RampFitStep.call(model1, override_gain=override_gain,
