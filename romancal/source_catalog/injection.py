"""
Module to inject sources into existing image / mosaic.
"""

import logging

import numpy as np
from astropy import table
from astropy import units as u
from roman_datamodels.datamodels import ImageModel, MosaicModel

log = logging.getLogger(__name__)
log.setLevel(logging.DEBUG)

# One hour point source magnitude limit for each band
# https://roman.gsfc.nasa.gov/science/WFI_technical.html
HRPOINTMAGLIMIT = {
    "F062": 27.97,
    "F087": 27.63,
    "F106": 27.60,
    "F129": 27.60,
    "F158": 27.52,
    "F184": 26.95,
    "F213": 25.64,
    "F146": 28.01,
}

# One hour compact galaxy (0.3") source magnitude limit for each band
# https://roman.gsfc.nasa.gov/science/WFI_technical.html
HRGALMAGLIMIT = {
    "F062": 26.70,
    "F087": 26.38,
    "F106": 26.37,
    "F129": 26.37,
    "F158": 26.37,
    "F184": 25.95,
    "F213": 24.71,
    "F146": 26.84,
}


def inject_sources(model, si_cat):
    """
    Convolve the background-subtracted model image with a Gaussian
    kernel.

    Parameters
    ----------
    model : `ImageModel` or `MosaicModel`
        Model into which to inject sources.
    si_cat: astropy.table.Table
        Catalog of sources to inject into image.

    Returns
    -------
    new_model : `ImageModel` or `MosaicModel`
        Input model with added sources.
    """
    from romanisim.image import inject_sources_into_l2
    from romanisim.l3 import inject_sources_into_l3

    if isinstance(model, ImageModel):
        #  inject_sources_into_l2
        new_model = inject_sources_into_l2(model, si_cat)
    elif isinstance(model, MosaicModel):
        #  inject_sources_into_l3
        new_model = inject_sources_into_l3(model, si_cat)
    else:
        raise ValueError("The input model must be an ImageModel or MosaicModel.")

    return new_model


def make_cosmoslike_catalog(cen, xpos, ypos, exptime, filter="F146", seed=50, **kwargs):
    """
    Generate a catalog of cosmos galaxies and stars, with the following assumptions:
    - 75% of objects will be galaxies, 25% will be point sources
    - Galaxies will draw shapes and colors from the COSMOS catalog. Their position
    angles are drawn from a uniform distribution. Sersic indices to be drawn from
    between [0.8, 4.5]. Fluxes are scaled to the brightest color and vary in magnitude
    from 4 mag brighter to 1 mag fainter than the compact galaxy mag limit. Sizes scaled
    from magnitudes.
    - Stars will vary in magnitude from 4 mag brighter to 1 mag fainter than the point
    mag limit. They will have no color.

    Parameters
    ----------
    coord : astropy.coordinates.SkyCoord
        Location around which to generate sources.
    xpos, ypos : array_like (float)
        x, y positions of each source in objlist
    exptime : float
        Exposure time
    filter : str
        Name of filter (used to calculate size)
    seed : int
        Seed for random number generator

    Returns
    -------
    all_cat : astropy.Table
        Table for use with table_to_catalog to generate catalog for simulation.
    """
    from romanisim import bandpass, catalog

    # WFI bandpasses
    BANDPASSES = set(bandpass.galsim2roman_bandpass.values())

    # Set random source index for the catalog
    rng_numpy = np.random.default_rng(seed)
    ran_idx = rng_numpy.permutation(len(xpos))

    # 75% of objects as galaxies, 25% of objects as point sources
    num_stars = int(len(xpos) / 4)
    num_gals = len(xpos) - num_stars

    # Galaxies
    # RomanISim's make cosmos galaxies method will return cosmos like objects with
    # uniformly distributed position angles. Radius and area are set to return
    # a full sample (~346k galaxies)
    gal_cat = catalog.make_cosmos_galaxies(cen, radius=1.0, cat_area=(np.pi), **kwargs)

    # Trim to the required number of objects
    gal_cat = gal_cat[:num_gals]

    # Set magnitude spread
    mags = rng_numpy.uniform(low=-4.0, high=1.0, size=num_gals)

    # Brightest color flux
<<<<<<< HEAD
    gal_cat_data = gal_cat.as_array(names=BANDPASSES).view(dtype=float).reshape((len(gal_cat), len(BANDPASSES)))
    max_flux = gal_cat_data.max(axis=1)
=======
    gal_cat_data = (
        gal_cat.as_array(names=BANDPASSES)
        .view(dtype=float)
        .reshape((len(gal_cat), len(BANDPASSES)))
    )
    deepflux = gal_cat_data.max(axis=1)
>>>>>>> bb80827e

    # Set bandpass fluxes
    for bp in BANDPASSES:
        # Normalize the mag limit to exptime
        gal_mag_limit = HRGALMAGLIMIT[bp] + (
            1.25 * np.log10((exptime * u.s).to(u.hour).value)
        )
        mag_tot = mags + gal_mag_limit

        # Set scaled fluxes
<<<<<<< HEAD
        gal_cat[bp] = ((gal_cat[bp] / max_flux) * (10.0 ** (-(mag_tot) / 2.5))).astype("f4")
=======
        gal_cat[bp] = (gal_cat[bp] * (10.0 ** (-(mag_tot) / 2.5)) / deepflux).astype(
            "f4"
        )
>>>>>>> bb80827e

    # Sizes are drawn from a log-normal distribution of J-band magnitudes
    # The parameters below are derived from the distribution for sizes
    # mu = (-0.1555 * (J - 17)) - 3.55
    mu = (-0.1555 * ((-2.5 * np.log10(gal_cat["F129"], where=(gal_cat["F129"] > 0),
        out=np.array([-20.0] * len(gal_cat)))) - 17)) - 3.55
    sigma = 0.15
    radsize = rng_numpy.normal(mu, sigma)
    gal_cat["half_light_radius"] = (10**radsize) * 3600 * u.arcsec

    # Set the radius floor
    gal_cat["half_light_radius"][gal_cat["half_light_radius"] < 0.036] = 0.036

    # Randomize concentrations
    gal_cat["n"] = rng_numpy.uniform(low=0.8, high=4.5, size=num_gals)

    # Stars
    # Create base table
    star_cat = table.Table()
    star_cat["ra"] = num_stars * [0]
    star_cat["dec"] = num_stars * [0]
    star_cat["type"] = num_stars * ["PSF"]
    star_cat["n"] = num_stars * [-1]
    star_cat["half_light_radius"] = num_stars * [0]
    star_cat["pa"] = num_stars * [0]
    star_cat["ba"] = num_stars * [1]

    # Set magnitude spread
    mags = rng_numpy.uniform(low=-4.0, high=1.0, size=num_stars)
    point_mag_limit = max(HRPOINTMAGLIMIT.values()) + (
        1.25 * np.log10((exptime * u.s).to(u.hour).value)
    )
    # Set bandpass fluxes
    for bp in BANDPASSES:
        star_cat[bp] = (10.0 ** (-(mags + point_mag_limit) / 2.5)).astype("f4")

    # Combine the objects
    all_cat = table.vstack([gal_cat, star_cat])

    # Set the positions to randomly selected objects
    all_cat["ra"] = np.array(xpos)[ran_idx].tolist()
    all_cat["dec"] = np.array(ypos)[ran_idx].tolist()

    return all_cat<|MERGE_RESOLUTION|>--- conflicted
+++ resolved
@@ -127,17 +127,8 @@
     mags = rng_numpy.uniform(low=-4.0, high=1.0, size=num_gals)
 
     # Brightest color flux
-<<<<<<< HEAD
     gal_cat_data = gal_cat.as_array(names=BANDPASSES).view(dtype=float).reshape((len(gal_cat), len(BANDPASSES)))
     max_flux = gal_cat_data.max(axis=1)
-=======
-    gal_cat_data = (
-        gal_cat.as_array(names=BANDPASSES)
-        .view(dtype=float)
-        .reshape((len(gal_cat), len(BANDPASSES)))
-    )
-    deepflux = gal_cat_data.max(axis=1)
->>>>>>> bb80827e
 
     # Set bandpass fluxes
     for bp in BANDPASSES:
@@ -148,13 +139,7 @@
         mag_tot = mags + gal_mag_limit
 
         # Set scaled fluxes
-<<<<<<< HEAD
         gal_cat[bp] = ((gal_cat[bp] / max_flux) * (10.0 ** (-(mag_tot) / 2.5))).astype("f4")
-=======
-        gal_cat[bp] = (gal_cat[bp] * (10.0 ** (-(mag_tot) / 2.5)) / deepflux).astype(
-            "f4"
-        )
->>>>>>> bb80827e
 
     # Sizes are drawn from a log-normal distribution of J-band magnitudes
     # The parameters below are derived from the distribution for sizes
