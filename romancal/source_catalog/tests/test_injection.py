--- conflicted
+++ resolved
@@ -16,7 +16,7 @@
 
 from romancal.skycell.tests.test_skycell_match import mk_gwcs
 from romancal.source_catalog import injection
-from romancal.source_catalog.injection import inject_sources, make_cosmoslike_catalog
+from romancal.source_catalog.injection import inject_sources, make_cosmoslike_catalog, make_source_grid
 
 # Set parameters
 RA = 270.0
@@ -207,12 +207,9 @@
 
 
 def test_create_cosmoscat():
-<<<<<<< HEAD
-=======
     # Set a test filter
     test_filter = FILTERS[0]
 
->>>>>>> 52c63f04
     # Pointing
     cen = SkyCoord(ra=RA * u.deg, dec=DEC * u.deg)
 
@@ -228,15 +225,6 @@
     # Convert x,y to ra, dec
     ra, dec = wcsobj.pixel_to_world_values(np.array(XPOS_IDX), np.array(YPOS_IDX))
 
-<<<<<<< HEAD
-    # Exposure time (s)
-    exptime = 300
-
-    # Generate cosmos-like catalog
-    cat = make_cosmoslike_catalog(cen, ra, dec, exptime, filter=FILTER, seed=RNG_SEED)
-
-    # Set wcs metadata
-=======
     # Exposure times (s)
     exptimes = {}
     for bp in FILTERS:
@@ -248,60 +236,11 @@
     )
 
     # Set simple wcs metadata for mcat
->>>>>>> 52c63f04
     meta = {
         "wcsinfo": {
             "ra_ref": RA,
             "dec_ref": DEC,
             "roll_ref": ROLL,
-<<<<<<< HEAD
-        }
-    }
-
-    mcat = make_catalog(meta)
-
-    # Ensure that locations are as expected
-    assert np.allclose(np.sort(cat["ra"]), np.sort(mcat["ra"]), rtol=1.0E-6)
-    assert np.allclose(np.sort(cat["dec"]), np.sort(mcat["dec"]), rtol=1.0E-6)
-
-    # Ensure correct number of point sources
-    assert np.sum(cat["type"] == "PSF") == 1
-    assert np.sum(cat["n"] == -1) == 1
-
-    # Set the point magnitude limit for filter
-    point_mag_limit = injection.HRPOINTMAGLIMIT[FILTER] + (
-        1.25 * np.log10((exptime * u.s).to(u.hour).value)
-    )
-
-    # Ensure point fluxes in range
-    assert np.all(
-        cat[cat["type"] == "PSF"][FILTER] < 10.0 ** (-(point_mag_limit - 4) / 2.5)
-    )
-    assert np.all(
-        cat[cat["type"] == "PSF"][FILTER] > 10.0 ** (-(point_mag_limit + 1) / 2.5)
-    )
-
-    # Ensure points lack color
-    for bp in BANDPASSES:
-        assert np.allclose(cat[cat["type"] == "PSF"][bp],
-            cat[cat["type"] == "PSF"][FILTER], rtol=1.0E-6)
-
-    # Ensure galaxies sizes are reasonable
-    # (compact galaxy size used for mag limit is 0.3 arcsec)
-    assert np.all(cat[cat["type"] == "SER"]["half_light_radius"] < 0.3)
-    assert np.all(cat[cat["type"] == "SER"]["half_light_radius"] > 0)
-
-    # Set the galaxy magnitude limit for filter
-    point_mag_limit = injection.HRGALMAGLIMIT[FILTER] + (
-        1.25 * np.log10((exptime * u.s).to(u.hour).value)
-    )
-
-    # Ensure galaxy fluxes in range
-    assert np.all(
-        cat[cat["type"] == "SER"][FILTER] < 10.0 ** (-(point_mag_limit - 4) / 2.5)
-    )
-    assert np.all(cat[cat["type"] == "SER"][FILTER] > 0)
-=======
         },
         "instrument": {
             "optical_element": test_filter,
@@ -361,4 +300,26 @@
             cat[cat["type"] == "SER"][bp] < 10.0 ** (-(gal_mag_limit - 4) / 2.5)
         )
         assert np.all(cat[cat["type"] == "SER"][bp] >= 0)
->>>>>>> 52c63f04
+
+def test_make_source_grid(image_model, mosaic_model):
+    for si_model in (image_model, mosaic_model):
+        """Test simple source injection"""
+        # Set filter
+        test_filter = FILTERS[0]
+
+        cat = make_catalog(si_model.meta)
+
+        data_orig = si_model.copy()
+
+        x_orig_pos, y_orig_pos = make_source_grid(data_orig,
+        yxmax=(200,200), yxoffset=(7, 11), yxgrid=(20,30), seed=RNG_SEED)
+
+        si_model.data[14,13] = np.nan
+        #si_model.data[0:50,0:50] = np.nan
+
+        x_pos, y_pos = make_source_grid(si_model,
+        yxmax=(200,200), yxoffset=(7, 11), yxgrid=(20,30), seed=RNG_SEED)
+
+        assert len(y_pos) == len(y_orig_pos) - 1
+        assert len(x_pos) == len(x_orig_pos) - 1
+
