"""
Unit tests for the Roman source injection step code
"""

import galsim
import numpy as np
import pytest
<<<<<<< HEAD
from astropy.time import Time
=======
>>>>>>> c4b3411c
from astropy import table
from astropy.time import Time
from roman_datamodels import stnode
from roman_datamodels.datamodels import ImageModel, MosaicModel
<<<<<<< HEAD
from romanisim import parameters, bandpass
=======
from romanisim import bandpass, parameters, wcs

>>>>>>> c4b3411c
from romancal.source_catalog.injection import inject_sources
from romancal.skycell.tests.test_skycell_match import mk_gwcs

# Set parameters
RA = 270.0
DEC = 66.0
ROLL = 0
SHAPE = (200, 200)
XPOS_IDX = [50, 50, 150, 150]
YPOS_IDX = [50, 150, 50, 150]
MAG_FLUX = 1e-9
DETECTOR = "WFI04"
SCA = 4
FILTER = "F158"
RNG_SEED = 42
MATABLE = 4

<<<<<<< HEAD
# Create gaussian noise generators
# sky should generate ~0.2 electron / s / pix.
# MJy / sr has similar magnitude to electron / s (i.e., within a factor
# of several), so just use 0.2 here.
MEANFLUX = 0.2
=======

def make_catalog(metadata):
    # Create WCS
    twcs = wcs.GWCS(wcs.get_mosaic_wcs(metadata, shape=SHAPE))

    # Create normalized psf source catalog (same source in each quadrant)
    ra, dec = twcs._radec(np.array(XPOS_IDX), np.array(YPOS_IDX))

    tabcat = table.Table()
    tabcat["ra"] = np.degrees(ra)
    tabcat["dec"] = np.degrees(dec)
    tabcat[FILTER] = 4 * [MAG_FLUX]
    tabcat["type"] = 4 * ["PSF"]
    tabcat["n"] = 4 * [-1]
    tabcat["half_light_radius"] = 4 * [-1]
    tabcat["pa"] = 4 * [-1]
    tabcat["ba"] = 4 * [-1]

    return tabcat


def make_test_image():
    rng = np.random.default_rng(seed=123)
    noise_scale = 2.5
    noise = rng.normal(0, noise_scale, size=SHAPE)
    data = noise
    err = np.zeros_like(data) + noise_scale

    return data, err
>>>>>>> c4b3411c


def make_test_data():
    # Create Four-quadrant pattern of gaussian noise, centered around one
    # Each quadrant's gaussian noise scales like total exposure time
    # (total files contributed to each quadrant)
    quarter_shape = (int(SHAPE[0]/2), int(SHAPE[1]/2))
    data = err = np.zeros(shape=SHAPE)
    noise_rng = np.random.default_rng(RNG_SEED)

    # Populate the data array with gaussian noise
    data[0:quarter_shape[0], 0:quarter_shape[1]] = \
        noise_rng.normal(scale=(0.01 * MEANFLUX), size=quarter_shape)
    data[0:quarter_shape[0], quarter_shape[1]:SHAPE[1]] = \
        noise_rng.normal(scale=(0.02 * MEANFLUX), size=quarter_shape)
    data[quarter_shape[0]:SHAPE[0], 0:quarter_shape[1]] = \
        noise_rng.normal(scale=(0.05 * MEANFLUX), size=quarter_shape)
    data[quarter_shape[0]:SHAPE[0], quarter_shape[1]:SHAPE[1]] = \
        noise_rng.normal(scale=(0.10 * MEANFLUX), size=quarter_shape)

    # Define Poisson Noise
    err[0:quarter_shape[0], 0:quarter_shape[1]] = 0.01 * MEANFLUX
    err[0:quarter_shape[0], quarter_shape[1]:SHAPE[1]] = 0.02 * MEANFLUX
    err[quarter_shape[0]:SHAPE[0], 0:quarter_shape[1]] = 0.05 * MEANFLUX
    err[quarter_shape[0]:SHAPE[0], quarter_shape[1]:SHAPE[1]] = 0.1 * MEANFLUX

    return data, err


@pytest.fixture
def image_model():
<<<<<<< HEAD
    defaults = {
        "meta" : parameters.default_parameters_dictionary
    }
    defaults["meta"]['instrument']['detector'] = DETECTOR
    defaults["meta"]['instrument']['optical_element'] = FILTER
    defaults["meta"]['wcsinfo']['ra_ref'] = RA
    defaults["meta"]['wcsinfo']['dec_ref'] = DEC
    defaults["meta"]['wcsinfo']['roll_ref'] = ROLL
=======
    defaults = {"meta": parameters.default_parameters_dictionary}
    defaults["meta"]["instrument"]["detector"] = DETECTOR
    defaults["meta"]["instrument"]["optical_element"] = FILTER
    defaults["meta"]["wcsinfo"]["ra_ref"] = RA
    defaults["meta"]["wcsinfo"]["dec_ref"] = DEC
>>>>>>> c4b3411c

    model = ImageModel.create_fake_data(defaults=defaults, shape=SHAPE)
    model.meta.filename = "none"
    model.meta.exposure.read_pattern = parameters.read_pattern[MATABLE]
    model.meta.cal_step = stnode.L2CalStep.create_fake_data()
    model.meta.cal_logs = stnode.CalLogs.create_fake_data()

    data, err = make_test_data()
    model.data = data
    model.err = err

    # Create WCS
    model.meta.wcs  = mk_gwcs(
        model.meta.wcsinfo.ra_ref,
        model.meta.wcsinfo.dec_ref,
        model.meta.wcsinfo.roll_ref,
        bounding_box=((-0.5, SHAPE[0] - 0.5), (-0.5, SHAPE[1] - 0.5)),
        shape=SHAPE,
    )

    return model


@pytest.fixture
def mosaic_model():
    defaults = {
        "meta": {
            "coadd_info": {
                "time_first": Time("2024-01-01T12:00:00.000", format="isot"),
            },
            "instrument": {
                "optical_element": FILTER,
            },
            "resample": {"pixfrac": 1.0},
            "wcsinfo": {
                "pixel_scale": 1.5277777769528157e-05,
<<<<<<< HEAD
                'ra_ref': RA,
                'dec_ref': DEC,
                'roll_ref': ROLL,
=======
                "ra_ref": RA,
                "dec_ref": DEC,
>>>>>>> c4b3411c
            },  # Taken from regtest test L3 mosaic.
        }
    }
    model = MosaicModel.create_fake_data(defaults=defaults, shape=SHAPE)
    model.meta.filename = "none"
    model.meta.ref_file = stnode.RefFile.create_fake_data()
    model.meta.cal_step = stnode.L3CalStep.create_fake_data()
    model.cal_logs = stnode.CalLogs.create_fake_data()
    data, err = make_test_data()
    model.data = data
    model.err = err
    model.var_poisson = err**2
    model.weight = 1.0 / err

    # Create WCS
    model.meta.wcs  = mk_gwcs(
        model.meta.wcsinfo.ra_ref,
        model.meta.wcsinfo.dec_ref,
        model.meta.wcsinfo.roll_ref,
        bounding_box=((-0.5, SHAPE[0] - 0.5), (-0.5, SHAPE[1] - 0.5)),
        shape=SHAPE,
    )

    return model


def make_catalog(metadata):
    # Create WCS
    wcsobj = mk_gwcs(
        metadata.wcsinfo.ra_ref,
        metadata.wcsinfo.dec_ref,
        metadata.wcsinfo.roll_ref,
        bounding_box=((-0.5, SHAPE[0] - 0.5), (-0.5, SHAPE[1] - 0.5)),
        shape=SHAPE,
    )

    # Create normalized psf source catalog (same source in each quadrant)
    ra, dec = wcsobj.pixel_to_world_values(np.array(XPOS_IDX), np.array(YPOS_IDX))

    tabcat = table.Table()
    tabcat['ra'] = ra
    tabcat['dec'] = dec
    tabcat[FILTER] = len(XPOS_IDX) * [MAG_FLUX]
    tabcat['type'] = len(XPOS_IDX) * ['PSF']
    tabcat['n'] = len(XPOS_IDX) * [-1]
    tabcat['half_light_radius'] = len(XPOS_IDX) * [-1]
    tabcat['pa'] = len(XPOS_IDX) * [-1]
    tabcat['ba'] = len(XPOS_IDX) * [-1]

    return tabcat


def test_inject_sources(image_model, mosaic_model):
    for si_model in (image_model, mosaic_model):
        """Test simple source injection"""
        cat = make_catalog(si_model.meta)

        data_orig = si_model.copy()

        si_model = inject_sources(si_model, cat)

        # Ensure that sources were actually injected
<<<<<<< HEAD
        for x_val, y_val in zip(XPOS_IDX, YPOS_IDX):
            assert np.all(si_model.data[y_val - 1:y_val + 2, x_val - 1:x_val + 2] >
                        data_orig.data[y_val - 1:y_val + 2, x_val - 1: x_val + 2])
=======
        for x_val, y_val in zip(XPOS_IDX, YPOS_IDX, strict=False):
            assert np.all(
                si_model.data[y_val - 1 : y_val + 2, x_val - 1 : x_val + 2]
                != data_orig.data[y_val - 1 : y_val + 2, x_val - 1 : x_val + 2]
            )
>>>>>>> c4b3411c

        # Test that pixels far from the injected source are close to the original image
        # Numpy isclose is needed to determine equality, due to float precision issues
        assert np.all(
            np.isclose(
                si_model.data[90:110, 90:110],
                data_orig.data[90:110, 90:110],
                rtol=1e-06,
            )
        )

        # Ensure that every pixel's poisson variance has increased or
        # remained the same with the new sources injected
        # Numpy isclose is needed to determine equality,
        # due to float precision issues
        close_mask = np.isclose(si_model.var_poisson, data_orig.var_poisson,
                                rtol=1e-06)
        assert False in close_mask
        assert np.all(si_model.var_poisson[~close_mask] >
                        data_orig.var_poisson[~close_mask])

        # Ensure that every data pixel value has increased or
        # remained the same with the new sources injected
        assert np.all(si_model.data[~close_mask] >= data_orig.data[~close_mask])

        # Ensure total added flux matches expected added flux
        # maggies to counts (large number)
        cps_conv = bandpass.get_abflux(FILTER, 2)
        # electrons to mjysr (roughly order unity in scale)
        unit_factor = bandpass.etomjysr(FILTER, 2)
        total_rec_flux = np.sum(si_model.data - data_orig.data)  # MJy / sr
        total_theo_flux = len(cat) * MAG_FLUX * cps_conv * unit_factor  # u.MJy / u.sr
        if isinstance(si_model, ImageModel):
<<<<<<< HEAD
            total_theo_flux /= parameters.reference_data['gain'].value
        assert np.isclose(total_rec_flux, total_theo_flux, rtol=4e-02)
=======
            # Test that the amount of added flux makes sense
            fluxeps = MAG_FLUX * bandpass.get_abflux(
                FILTER, int(si_model.meta["instrument"]["detector"][3:])
            )  # u.electron / u.s
            assert (
                np.abs(
                    (
                        np.sum(si_model.data - data_orig.data)
                        * parameters.reference_data["gain"].value
                        / (4 * fluxeps)
                    )
                    - 1
                )
                < 0.1
            )

        # MOSAIC L3 TESTS
        elif isinstance(si_model, MosaicModel):
            # Ensure that every pixel's poisson variance has increased or
            # remained the same with the new sources injected
            # Numpy isclose is needed to determine equality,
            # due to float precision issues
            close_mask = np.isclose(
                si_model.var_poisson, data_orig.var_poisson, rtol=1e-06
            )
            assert False in close_mask
            assert np.all(
                si_model.var_poisson[~close_mask] > data_orig.var_poisson[~close_mask]
            )

            # Ensure that every data pixel value has increased or
            # remained the same with the new sources injected
            assert np.all(si_model.data[~close_mask] >= data_orig.data[~close_mask])

            # Ensure total added flux matches expected added flux
            # maggies to counts (large number)
            cps_conv = bandpass.get_abflux(FILTER, 2)
            # electrons to mjysr (roughly order unity in scale)
            unit_factor = bandpass.etomjysr(FILTER, 2)
            total_rec_flux = np.sum(si_model.data - data_orig.data)  # MJy / sr
            total_theo_flux = 4 * MAG_FLUX * cps_conv * unit_factor  # u.MJy / u.sr
            assert np.isclose(total_rec_flux, total_theo_flux, rtol=4e-02)
>>>>>>> c4b3411c
<|MERGE_RESOLUTION|>--- conflicted
+++ resolved
@@ -5,20 +5,11 @@
 import galsim
 import numpy as np
 import pytest
-<<<<<<< HEAD
-from astropy.time import Time
-=======
->>>>>>> c4b3411c
 from astropy import table
 from astropy.time import Time
 from roman_datamodels import stnode
 from roman_datamodels.datamodels import ImageModel, MosaicModel
-<<<<<<< HEAD
 from romanisim import parameters, bandpass
-=======
-from romanisim import bandpass, parameters, wcs
-
->>>>>>> c4b3411c
 from romancal.source_catalog.injection import inject_sources
 from romancal.skycell.tests.test_skycell_match import mk_gwcs
 
@@ -36,43 +27,11 @@
 RNG_SEED = 42
 MATABLE = 4
 
-<<<<<<< HEAD
 # Create gaussian noise generators
 # sky should generate ~0.2 electron / s / pix.
 # MJy / sr has similar magnitude to electron / s (i.e., within a factor
 # of several), so just use 0.2 here.
 MEANFLUX = 0.2
-=======
-
-def make_catalog(metadata):
-    # Create WCS
-    twcs = wcs.GWCS(wcs.get_mosaic_wcs(metadata, shape=SHAPE))
-
-    # Create normalized psf source catalog (same source in each quadrant)
-    ra, dec = twcs._radec(np.array(XPOS_IDX), np.array(YPOS_IDX))
-
-    tabcat = table.Table()
-    tabcat["ra"] = np.degrees(ra)
-    tabcat["dec"] = np.degrees(dec)
-    tabcat[FILTER] = 4 * [MAG_FLUX]
-    tabcat["type"] = 4 * ["PSF"]
-    tabcat["n"] = 4 * [-1]
-    tabcat["half_light_radius"] = 4 * [-1]
-    tabcat["pa"] = 4 * [-1]
-    tabcat["ba"] = 4 * [-1]
-
-    return tabcat
-
-
-def make_test_image():
-    rng = np.random.default_rng(seed=123)
-    noise_scale = 2.5
-    noise = rng.normal(0, noise_scale, size=SHAPE)
-    data = noise
-    err = np.zeros_like(data) + noise_scale
-
-    return data, err
->>>>>>> c4b3411c
 
 
 def make_test_data():
@@ -104,7 +63,6 @@
 
 @pytest.fixture
 def image_model():
-<<<<<<< HEAD
     defaults = {
         "meta" : parameters.default_parameters_dictionary
     }
@@ -113,13 +71,6 @@
     defaults["meta"]['wcsinfo']['ra_ref'] = RA
     defaults["meta"]['wcsinfo']['dec_ref'] = DEC
     defaults["meta"]['wcsinfo']['roll_ref'] = ROLL
-=======
-    defaults = {"meta": parameters.default_parameters_dictionary}
-    defaults["meta"]["instrument"]["detector"] = DETECTOR
-    defaults["meta"]["instrument"]["optical_element"] = FILTER
-    defaults["meta"]["wcsinfo"]["ra_ref"] = RA
-    defaults["meta"]["wcsinfo"]["dec_ref"] = DEC
->>>>>>> c4b3411c
 
     model = ImageModel.create_fake_data(defaults=defaults, shape=SHAPE)
     model.meta.filename = "none"
@@ -156,14 +107,9 @@
             "resample": {"pixfrac": 1.0},
             "wcsinfo": {
                 "pixel_scale": 1.5277777769528157e-05,
-<<<<<<< HEAD
                 'ra_ref': RA,
                 'dec_ref': DEC,
                 'roll_ref': ROLL,
-=======
-                "ra_ref": RA,
-                "dec_ref": DEC,
->>>>>>> c4b3411c
             },  # Taken from regtest test L3 mosaic.
         }
     }
@@ -226,17 +172,9 @@
         si_model = inject_sources(si_model, cat)
 
         # Ensure that sources were actually injected
-<<<<<<< HEAD
-        for x_val, y_val in zip(XPOS_IDX, YPOS_IDX):
-            assert np.all(si_model.data[y_val - 1:y_val + 2, x_val - 1:x_val + 2] >
-                        data_orig.data[y_val - 1:y_val + 2, x_val - 1: x_val + 2])
-=======
         for x_val, y_val in zip(XPOS_IDX, YPOS_IDX, strict=False):
-            assert np.all(
-                si_model.data[y_val - 1 : y_val + 2, x_val - 1 : x_val + 2]
-                != data_orig.data[y_val - 1 : y_val + 2, x_val - 1 : x_val + 2]
-            )
->>>>>>> c4b3411c
+            assert np.all(si_model.data[y_val - 1 : y_val + 2, x_val - 1 : x_val + 2] >
+                        data_orig.data[y_val - 1 : y_val + 2, x_val - 1 : x_val + 2])
 
         # Test that pixels far from the injected source are close to the original image
         # Numpy isclose is needed to determine equality, due to float precision issues
@@ -270,50 +208,5 @@
         total_rec_flux = np.sum(si_model.data - data_orig.data)  # MJy / sr
         total_theo_flux = len(cat) * MAG_FLUX * cps_conv * unit_factor  # u.MJy / u.sr
         if isinstance(si_model, ImageModel):
-<<<<<<< HEAD
             total_theo_flux /= parameters.reference_data['gain'].value
-        assert np.isclose(total_rec_flux, total_theo_flux, rtol=4e-02)
-=======
-            # Test that the amount of added flux makes sense
-            fluxeps = MAG_FLUX * bandpass.get_abflux(
-                FILTER, int(si_model.meta["instrument"]["detector"][3:])
-            )  # u.electron / u.s
-            assert (
-                np.abs(
-                    (
-                        np.sum(si_model.data - data_orig.data)
-                        * parameters.reference_data["gain"].value
-                        / (4 * fluxeps)
-                    )
-                    - 1
-                )
-                < 0.1
-            )
-
-        # MOSAIC L3 TESTS
-        elif isinstance(si_model, MosaicModel):
-            # Ensure that every pixel's poisson variance has increased or
-            # remained the same with the new sources injected
-            # Numpy isclose is needed to determine equality,
-            # due to float precision issues
-            close_mask = np.isclose(
-                si_model.var_poisson, data_orig.var_poisson, rtol=1e-06
-            )
-            assert False in close_mask
-            assert np.all(
-                si_model.var_poisson[~close_mask] > data_orig.var_poisson[~close_mask]
-            )
-
-            # Ensure that every data pixel value has increased or
-            # remained the same with the new sources injected
-            assert np.all(si_model.data[~close_mask] >= data_orig.data[~close_mask])
-
-            # Ensure total added flux matches expected added flux
-            # maggies to counts (large number)
-            cps_conv = bandpass.get_abflux(FILTER, 2)
-            # electrons to mjysr (roughly order unity in scale)
-            unit_factor = bandpass.etomjysr(FILTER, 2)
-            total_rec_flux = np.sum(si_model.data - data_orig.data)  # MJy / sr
-            total_theo_flux = 4 * MAG_FLUX * cps_conv * unit_factor  # u.MJy / u.sr
-            assert np.isclose(total_rec_flux, total_theo_flux, rtol=4e-02)
->>>>>>> c4b3411c
+        assert np.isclose(total_rec_flux, total_theo_flux, rtol=4e-02)