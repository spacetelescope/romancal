--- conflicted
+++ resolved
@@ -259,16 +259,8 @@
 
     # Ensure points lack color
     for bp in BANDPASSES:
-<<<<<<< HEAD
         assert np.all(cat[cat["type"] == "PSF"][bp] ==
             cat[cat["type"] == "PSF"][FILTER])
-=======
-        assert np.allclose(
-            cat[cat["type"] == "PSF"][bp],
-            cat[cat["type"] == "PSF"][FILTER],
-            rtol=1.0e-6,
-        )
->>>>>>> bb80827e
 
     # Ensure galaxies sizes are reasonable
     assert np.all(cat[cat["type"] == "SER"]["half_light_radius"] < 1)
