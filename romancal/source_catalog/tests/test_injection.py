--- conflicted
+++ resolved
@@ -16,11 +16,7 @@
 
 from romancal.skycell.tests.test_skycell_match import mk_gwcs
 from romancal.source_catalog import injection
-<<<<<<< HEAD
 from romancal.source_catalog.injection import inject_sources, make_cosmoslike_catalog, make_source_grid
-=======
-from romancal.source_catalog.injection import inject_sources, make_cosmoslike_catalog
->>>>>>> 6f6ddfbd
 
 # Set parameters
 RA = 270.0
@@ -303,23 +299,18 @@
         assert np.all(
             cat[cat["type"] == "SER"][bp] < 10.0 ** (-(gal_mag_limit - 4) / 2.5)
         )
-<<<<<<< HEAD
         assert np.all(cat[cat["type"] == "SER"][bp] >= 0)
 
 def test_make_source_grid(image_model, mosaic_model):
     for si_model in (image_model, mosaic_model):
-        """Test simple source injection"""
+        """Test simple grid creation"""
         # Set parameters
         test_filter = FILTERS[0]
         yxgrid = (10,15)
         yxoffset = (7, 11)
         yxmax = np.subtract(SHAPE, [50,50])
 
-        cat = make_catalog(si_model.meta)
-
-        data_orig = si_model.copy()
-
-        x_pos, y_pos = make_source_grid(data_orig,
+        x_pos, y_pos = make_source_grid(si_model,
             yxmax=yxmax, yxoffset=yxoffset, yxgrid=yxgrid, seed=RNG_SEED)
 
         # Ensure expected number of grid points
@@ -346,7 +337,7 @@
 
 def test_grid_injection(image_model, mosaic_model):
     for si_model in (image_model, mosaic_model):
-        """Test simple source injection"""
+        """Test injection of simple grid of sources"""
         # Set parameters
         test_filter = FILTERS[0]
         yxgrid = (10,15)
@@ -390,14 +381,14 @@
 
         si_model = inject_sources(si_model, cat)
 
-        # Ensure that sources were actually injected alogn the specified grid
+        # Ensure that sources were actually injected along the specified grid
         for x_val, y_val in zip(x_pos, y_pos, strict=False):
             assert np.all(
                 si_model.data[y_val - 1 : y_val + 2, x_val - 1 : x_val + 2]
                 > data_orig.data[y_val - 1 : y_val + 2, x_val - 1 : x_val + 2]
             )
 
-        # Test that pixels far from the injected source are close to the original image
+        # Test that pixels in the offset areas are close to the original image
         # Numpy isclose is needed to determine equality, due to float precision issues
         assert np.all(
             np.isclose(
@@ -405,7 +396,4 @@
                 data_orig.data[yxoffset[0]:-yxoffset[0]:-1, yxoffset[1]:-yxoffset[1]:-1],
                 rtol=1e-06,
             )
-        )
-=======
-        assert np.all(cat[cat["type"] == "SER"][bp] >= 0)
->>>>>>> 6f6ddfbd
+        )