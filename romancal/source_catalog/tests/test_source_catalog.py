--- conflicted
+++ resolved
@@ -61,17 +61,10 @@
     data[y0 + 1 : y1 - 1, x3] = value
 
     rng = np.random.default_rng(seed=123)
-<<<<<<< HEAD
-    sig = 2.5
-    noise = rng.normal(0, sig, size=data.shape)
-    data += noise
-    err = data * 0 + sig
-=======
     noise_scale = 2.5
     noise = rng.normal(0, noise_scale, size=data.shape)
     data += noise
     err = np.zeros_like(data) + noise_scale
->>>>>>> 6534f9d5
 
     return data, err
 
