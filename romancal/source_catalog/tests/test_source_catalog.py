--- conflicted
+++ resolved
@@ -95,12 +95,7 @@
 def test_forced_catalog(image_model, tmp_path):
     os.chdir(tmp_path)
     step = SourceCatalogStep()
-<<<<<<< HEAD
-    step.call(
-        image_model, bkg_boxsize=50, kernel_fwhm=2.0, snr_threshold=5,
-        npixels=10, save_results=True, output_file='source_cat.asdf')
-=======
-    result = step.call(
+    _ = step.call(
         image_model,
         bkg_boxsize=50,
         kernel_fwhm=2.0,
@@ -109,7 +104,6 @@
         save_results=True,
         output_file="source_cat.asdf",
     )
->>>>>>> 0daa0648
     result_force = step.call(
         image_model,
         bkg_boxsize=50,
